--- conflicted
+++ resolved
@@ -87,27 +87,25 @@
     let point = telemetry.find(p => p.name === 'evaluate')
     assert(!!point,
       `No telemetry point "evaluate" was recorded. Actual points: ${JSON.stringify(telemetry.map(p => p.name))}`)
-<<<<<<< HEAD
     assert.strictEqual(point.fields.unique_tasks, '0i')
-
-    assert.strictEqual(point.fields.group_winning_min, '1')
-    assert.strictEqual(point.fields.group_winning_mean, '1')
-    assert.strictEqual(point.fields.group_winning_max, '1')
-=======
-    // TODO: assert point fields
-
-    point = telemetry.find(p => p.name === 'retrieval_stats_honest')
-    assert(!!point,
-          `No telemetry point "retrieval_stats_honest" was recorded. Actual points: ${JSON.stringify(telemetry.map(p => p.name))}`)
-    assertPointFieldValue(point, 'measurements', '0i')
-    assertPointFieldValue(point, 'unique_tasks', '0i')
+    assert.strictEqual(point.fields.measurements, '0i')
     // no more fields are set for empty rounds
     assert.deepStrictEqual(Object.keys(point.fields), [
       'round_index',
       'measurements',
       'unique_tasks'
     ])
->>>>>>> d176c404
+
+    assert.strictEqual(point.fields.group_winning_min, '1')
+    assert.strictEqual(point.fields.group_winning_mean, '1')
+    assert.strictEqual(point.fields.group_winning_max, '1')
+    // TODO: assert point fields
+
+    point = telemetry.find(p => p.name === 'retrieval_stats_honest')
+    assert(!!point,
+          `No telemetry point "retrieval_stats_honest" was recorded. Actual points: ${JSON.stringify(telemetry.map(p => p.name))}`)
+    assertPointFieldValue(point, 'measurements', '0i')
+    assertPointFieldValue(point, 'unique_tasks', '0i')
   })
   it('handles unknown rounds', async () => {
     const rounds = {}
