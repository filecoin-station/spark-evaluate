--- conflicted
+++ resolved
@@ -214,12 +214,8 @@
     const measurements = [
       {
         // Standard measurement, no http protocol used
-<<<<<<< HEAD
-        ...VALID_MEASUREMENT
-=======
         ...VALID_MEASUREMENT,
         protocol: 'graphsync'
->>>>>>> 679265d2
       },
       {
         // A successful http measurement
@@ -228,10 +224,7 @@
       },
       {
         ...VALID_MEASUREMENT,
-<<<<<<< HEAD
-=======
         protocol: 'http',
->>>>>>> 679265d2
         retrievalResult: 'HTTP_500'
       },
       {
