import assert from 'node:assert'
import pg from 'pg'

import { DATABASE_URL } from '../lib/config.js'
import { migrateWithPgClient } from '../lib/migrate.js'
import { buildEvaluatedCommitteesFromMeasurements, VALID_MEASUREMENT } from './helpers/test-data.js'
import { updatePublicStats } from '../lib/public-stats.js'
import { beforeEach } from 'mocha'
import { groupMeasurementsToCommittees } from '../lib/committee.js'

/** @typedef {import('../lib/preprocess.js').Measurement} Measurement */

const createPgClient = async () => {
  const pgClient = new pg.Client({ connectionString: DATABASE_URL })
  await pgClient.connect()
  return pgClient
}

describe('public-stats', () => {
  let pgClient
  before(async () => {
    pgClient = await createPgClient()
    await migrateWithPgClient(pgClient)
  })

  let today
  beforeEach(async () => {
    await pgClient.query('DELETE FROM retrieval_stats')
    await pgClient.query('DELETE FROM indexer_query_stats')
    await pgClient.query('DELETE FROM daily_deals')

    // Run all tests inside a transaction to ensure `now()` always returns the same value
    // See https://dba.stackexchange.com/a/63549/125312
    // This avoids subtle race conditions when the tests are executed around midnight.
    await pgClient.query('BEGIN TRANSACTION')

    today = await getCurrentDate()
  })

  afterEach(async () => {
    await pgClient.query('END TRANSACTION')
  })

  after(async () => {
    await pgClient.end()
  })

  describe('retrieval_stats', () => {
    it('creates or updates the row for today - one miner only', async () => {
      /** @type {Measurement[]} */
      const honestMeasurements = [
        { ...VALID_MEASUREMENT, cid: 'cidone', retrievalResult: 'OK' },
        { ...VALID_MEASUREMENT, cid: 'cidtwo', retrievalResult: 'TIMEOUT' }
      ]
      const allMeasurements = honestMeasurements
      let committees = buildEvaluatedCommitteesFromMeasurements(honestMeasurements)

      await updatePublicStats({
        createPgClient,
        committees,
        honestMeasurements,
        allMeasurements,
        findDealClients: (_minerId, _cid) => ['f0client']
      })

      const { rows: created } = await pgClient.query(
        'SELECT day::TEXT, total, successful FROM retrieval_stats'
      )
      assert.deepStrictEqual(created, [
        { day: today, total: 2, successful: 1 }
      ])

      honestMeasurements.push({ ...VALID_MEASUREMENT, retrievalResult: 'UNKNOWN_ERROR' })
      committees = buildEvaluatedCommitteesFromMeasurements(honestMeasurements)
      await updatePublicStats({
        createPgClient,
        committees,
        honestMeasurements,
        allMeasurements,
        findDealClients: (_minerId, _cid) => ['f0client']
      })

      const { rows: updated } = await pgClient.query(
        'SELECT day::TEXT, total, successful FROM retrieval_stats'
      )
      assert.deepStrictEqual(updated, [
        { day: today, total: 2 + 3, successful: 1 + 1 }
      ])
    })

    it('creates or updates the row for today - multiple miners', async () => {
      /** @type {Measurement[]} */
      const honestMeasurements = [
        { ...VALID_MEASUREMENT, minerId: 'f1first', retrievalResult: 'OK' },
        { ...VALID_MEASUREMENT, minerId: 'f1first', retrievalResult: 'TIMEOUT' },
        { ...VALID_MEASUREMENT, minerId: 'f1second', retrievalResult: 'OK' }
      ]
      const allMeasurements = honestMeasurements
      let committees = buildEvaluatedCommitteesFromMeasurements(honestMeasurements)

      await updatePublicStats({

        createPgClient,
        committees,
        honestMeasurements,
        allMeasurements,
        findDealClients: (_minerId, _cid) => ['f0client']
      })
      const { rows: created } = await pgClient.query(
        'SELECT day::TEXT, miner_id, total, successful FROM retrieval_stats'
      )
      assert.deepStrictEqual(created, [
        { day: today, miner_id: 'f1first', total: 2, successful: 1 },
        { day: today, miner_id: 'f1second', total: 1, successful: 1 }
      ])

      honestMeasurements.push({ ...VALID_MEASUREMENT, minerId: 'f1first', retrievalResult: 'UNKNOWN_ERROR' })
      honestMeasurements.push({ ...VALID_MEASUREMENT, minerId: 'f1second', retrievalResult: 'UNKNOWN_ERROR' })
      committees = buildEvaluatedCommitteesFromMeasurements(honestMeasurements)

      await updatePublicStats({
        createPgClient,
        committees,
        honestMeasurements,
        allMeasurements,
        findDealClients: (_minerId, _cid) => ['f0client']
      })

      const { rows: updated } = await pgClient.query(
        'SELECT day::TEXT, miner_id, total, successful FROM retrieval_stats'
      )
      assert.deepStrictEqual(updated, [
        { day: today, miner_id: 'f1first', total: 2 + 3, successful: 1 + 1 },
        { day: today, miner_id: 'f1second', total: 1 + 2, successful: 1 + 1 }
      ])
    })

    it('includes minority results', async () => {
      /** @type {Measurement[]} */
      const honestMeasurements = [
        { ...VALID_MEASUREMENT, retrievalResult: 'OK' },
        { ...VALID_MEASUREMENT, retrievalResult: 'OK' },
        { ...VALID_MEASUREMENT, retrievalResult: 'TIMEOUT' }
      ]
      for (const m of honestMeasurements) m.fraudAssessment = 'OK'
      const allMeasurements = honestMeasurements
      const committees = [...groupMeasurementsToCommittees(honestMeasurements).values()]
      assert.strictEqual(committees.length, 1)
      committees[0].evaluate({ requiredCommitteeSize: 3 })
      assert.deepStrictEqual(allMeasurements.map(m => m.fraudAssessment), [
        'OK',
        'OK',
        'MINORITY_RESULT'
      ])
      // The last measurement is rejected because it's a minority result
      honestMeasurements.splice(2)

      await updatePublicStats({
        createPgClient,
        committees,
        honestMeasurements,
        allMeasurements,
        findDealClients: (_minerId, _cid) => ['f0client']
      })

      const { rows: created } = await pgClient.query(
        'SELECT day::TEXT, total, successful FROM retrieval_stats'
      )
      assert.deepStrictEqual(created, [
        { day: today, total: 3, successful: 2 }
      ])
    })
  })

  describe('indexer_query_stats', () => {
    it('creates or updates the row for today', async () => {
      /** @type {Measurement[]} */
      const honestMeasurements = [
        { ...VALID_MEASUREMENT, indexerResult: 'OK' },
        { ...VALID_MEASUREMENT, cid: 'bafy2', indexerResult: 'HTTP_NOT_ADVERTISED' },
        { ...VALID_MEASUREMENT, cid: 'bafy3', indexerResult: 'ERROR_404' }
      ]
      const allMeasurements = honestMeasurements
      let committees = buildEvaluatedCommitteesFromMeasurements(honestMeasurements)

      await updatePublicStats({
        createPgClient,
        committees,
        honestMeasurements,
        allMeasurements,
        findDealClients: (_minerId, _cid) => ['f0client']
      })

      const { rows: created } = await pgClient.query(
        'SELECT day::TEXT, deals_tested, deals_advertising_http FROM indexer_query_stats'
      )
      assert.deepStrictEqual(created, [
        { day: today, deals_tested: 3, deals_advertising_http: 1 }
      ])

      // Notice: this measurement is for the same task as honestMeasurements[0], therefore it's
      // effectively ignored as the other measurement was successful.
      honestMeasurements.push({ ...VALID_MEASUREMENT, indexerResult: 'ERROR_FETCH' })
      // This is a measurement for a new task.
      honestMeasurements.push({ ...VALID_MEASUREMENT, cid: 'bafy4', indexerResult: 'ERROR_FETCH' })
      committees = buildEvaluatedCommitteesFromMeasurements(honestMeasurements)

      await updatePublicStats({
        createPgClient,
        committees,
        honestMeasurements,
        allMeasurements,
        findDealClients: (_minerId, _cid) => ['f0client']
      })

      const { rows: updated } = await pgClient.query(
        'SELECT day::TEXT, deals_tested, deals_advertising_http FROM indexer_query_stats'
      )
      assert.deepStrictEqual(updated, [
        { day: today, deals_tested: 3 + 4, deals_advertising_http: 1 + 1 }
      ])
    })
  })

  describe('daily_deals', () => {
    it('creates or updates the row for today', async () => {
      /** @type {Measurement[]} */
      const honestMeasurements = [
        { ...VALID_MEASUREMENT },
        // HTTP_NOT_ADVERTISED means the deal is indexed
        { ...VALID_MEASUREMENT, cid: 'bafy2', indexerResult: 'HTTP_NOT_ADVERTISED', retrievalResult: 'ERROR_502' },
        { ...VALID_MEASUREMENT, cid: 'bafy3', indexerResult: 'ERROR_404', retrievalResult: 'IPNI_ERROR_404' },
        { ...VALID_MEASUREMENT, cid: 'bafy4', status_code: 502, retrievalResult: 'HTTP_502' }
      ]
      const allMeasurements = honestMeasurements
      let committees = buildEvaluatedCommitteesFromMeasurements(honestMeasurements)

      await updatePublicStats({
        createPgClient,
        committees,
        honestMeasurements,
        allMeasurements,
        findDealClients: (_minerId, _cid) => ['f0client']
      })

      const { rows: created } = await pgClient.query(
        'SELECT day::TEXT, tested, indexed, retrievable FROM daily_deals'
      )
      assert.deepStrictEqual(created, [
        { day: today, tested: 4, indexed: 3, retrievable: 1 }
      ])

      // Notice: this measurement is for the same task as honestMeasurements[0], therefore it's
      // effectively ignored as the other measurement was successful.
      honestMeasurements.push({ ...VALID_MEASUREMENT, status_code: 502 })
      // These are measurements for a new task.
<<<<<<< HEAD
      honestMeasurements.push({ ...VALID_MEASUREMENT, cid: 'bafy5', indexerResult: 'OK', status_code: 502, retrievalResult: 'HTTP_502' })
      honestMeasurements.push({ ...VALID_MEASUREMENT, cid: 'bafy5', indexerResult: 'UNKNOWN_ERROR', retrievalResult: 'IPNI_UNKNOWN_ERROR' })
=======
      honestMeasurements.push({ ...VALID_MEASUREMENT, cid: 'bafy5', indexerResult: 'OK', status_code: 502, retrievalResult: 'ERROR_502' })
      honestMeasurements.push({ ...VALID_MEASUREMENT, cid: 'bafy5', indexerResult: 'ERROR_FETCH', retrievalResult: 'IPNI_ERROR_FETCH' })
>>>>>>> 8d554dcb
      committees = buildEvaluatedCommitteesFromMeasurements(honestMeasurements)

      await updatePublicStats({
        createPgClient,
        committees,
        honestMeasurements,
        allMeasurements,
        findDealClients: (_minerId, _cid) => ['f0client']
      })

      const { rows: updated } = await pgClient.query(
        'SELECT day::TEXT, miner_id, tested, indexed, retrievable FROM daily_deals'
      )
      assert.deepStrictEqual(updated, [{
        day: today,
        miner_id: VALID_MEASUREMENT.minerId,
        tested: 2 * 4 + 1 /* added bafy5 */,
        indexed: 2 * 3 + 1 /* bafy5 is indexed */,
        retrievable: 2 * 1 + 0 /* bafy5 not retrievable */
      }])
    })

    it('records client_id by creating one row per client', async () => {
      const findDealClients = (_minerId, _cid) => ['f0clientA', 'f0clientB']

      // Create new records
      {
        /** @type {Measurement[]} */
        const honestMeasurements = [
          { ...VALID_MEASUREMENT }

        ]
        const allMeasurements = honestMeasurements
        const committees = buildEvaluatedCommitteesFromMeasurements(honestMeasurements)

        await updatePublicStats({
          createPgClient,
          committees,
          honestMeasurements,
          allMeasurements,
          findDealClients
        })

        const { rows: created } = await pgClient.query(
          'SELECT day::TEXT, miner_id, client_id, tested, indexed, retrievable FROM daily_deals'
        )
        assert.deepStrictEqual(created, [
          { day: today, miner_id: VALID_MEASUREMENT.minerId, client_id: 'f0clientA', tested: 1, indexed: 1, retrievable: 1 },
          { day: today, miner_id: VALID_MEASUREMENT.minerId, client_id: 'f0clientB', tested: 1, indexed: 1, retrievable: 1 }
        ])
      }

      // Update existing records
      {
        /** @type {Measurement[]} */
        const honestMeasurements = [
          { ...VALID_MEASUREMENT, cid: 'bafy5', indexerResult: 'ERROR_FETCH', retrievalResult: 'IPNI_ERROR_FETCH' }
        ]
        const allMeasurements = honestMeasurements
        const committees = buildEvaluatedCommitteesFromMeasurements(honestMeasurements)

        await updatePublicStats({
          createPgClient,
          committees,
          honestMeasurements,
          allMeasurements,
          findDealClients
        })

        const { rows: updated } = await pgClient.query(
          'SELECT day::TEXT, miner_id, client_id, tested, indexed, retrievable FROM daily_deals'
        )
        assert.deepStrictEqual(updated, [
          { day: today, miner_id: VALID_MEASUREMENT.minerId, client_id: 'f0clientA', tested: 2, indexed: 1, retrievable: 1 },
          { day: today, miner_id: VALID_MEASUREMENT.minerId, client_id: 'f0clientB', tested: 2, indexed: 1, retrievable: 1 }
        ])
      }
    })

    it('records index_majority_found, indexed, indexed_http', async () => {
      const findDealClients = (_minerId, _cid) => ['f0client']

      // Create new record(s)
      {
        /** @type {Measurement[]} */
        const honestMeasurements = [
          // a majority is found, indexerResult = OK
          { ...VALID_MEASUREMENT, indexerResult: 'OK' },
          { ...VALID_MEASUREMENT, indexerResult: 'OK' },
          { ...VALID_MEASUREMENT, indexerResult: 'ERROR_404' },

          // a majority is found, indexerResult = HTTP_NOT_ADVERTISED
          { ...VALID_MEASUREMENT, cid: 'bafy2', indexerResult: 'HTTP_NOT_ADVERTISED' },
          { ...VALID_MEASUREMENT, cid: 'bafy2', indexerResult: 'HTTP_NOT_ADVERTISED' },
          { ...VALID_MEASUREMENT, cid: 'bafy2', indexerResult: 'ERROR_404' },

          // a majority is found, indexerResult = ERROR_404
          { ...VALID_MEASUREMENT, cid: 'bafy3', indexerResult: 'OK' },
          { ...VALID_MEASUREMENT, cid: 'bafy3', indexerResult: 'ERROR_404' },
          { ...VALID_MEASUREMENT, cid: 'bafy3', indexerResult: 'ERROR_404' },

          // committee is too small
          { ...VALID_MEASUREMENT, cid: 'bafy4', indexerResult: 'OK' },

          // no majority was found
          { ...VALID_MEASUREMENT, cid: 'bafy5', indexerResult: 'OK' },
          { ...VALID_MEASUREMENT, cid: 'bafy5', indexerResult: 'NO_VALID_ADVERTISEMENT' },
          { ...VALID_MEASUREMENT, cid: 'bafy5', indexerResult: 'ERROR_404' }
        ]
        honestMeasurements.forEach(m => { m.fraudAssessment = 'OK' })
        const allMeasurements = honestMeasurements
        const committees = [...groupMeasurementsToCommittees(honestMeasurements).values()]
        committees.forEach(c => c.evaluate({ requiredCommitteeSize: 3 }))

        await updatePublicStats({
          createPgClient,
          committees,
          honestMeasurements,
          allMeasurements,
          findDealClients
        })

        const { rows: created } = await pgClient.query(
          'SELECT day::TEXT, tested, index_majority_found, indexed, indexed_http FROM daily_deals'
        )
        assert.deepStrictEqual(created, [
          { day: today, tested: 5, index_majority_found: 3, indexed: 2, indexed_http: 1 }
        ])
      }

      // Update existing record(s)
      {
        /** @type {Measurement[]} */
        const honestMeasurements = [
          // a majority is found, indexerResult = OK
          { ...VALID_MEASUREMENT, indexerResult: 'OK' },

          // a majority is found, indexerResult = HTTP_NOT_ADVERTISED
          { ...VALID_MEASUREMENT, cid: 'bafy2', indexerResult: 'HTTP_NOT_ADVERTISED' },

          // a majority is found, indexerResult = ERROR_404
          { ...VALID_MEASUREMENT, cid: 'bafy3', indexerResult: 'ERROR_404' },

          // committee is too small
          { ...VALID_MEASUREMENT, cid: 'bafy4', indexerResult: 'OK' }
        ]
        const allMeasurements = honestMeasurements
        const committees = buildEvaluatedCommitteesFromMeasurements(honestMeasurements)
        Object.assign(committees.find(c => c.retrievalTask.cid === 'bafy4').evaluation, {
          hasIndexMajority: false,
          indexerResult: 'COMMITTEE_TOO_SMALL'
        })

        await updatePublicStats({
          createPgClient,
          committees,
          honestMeasurements,
          allMeasurements,
          findDealClients
        })

        const { rows: created } = await pgClient.query(
          'SELECT day::TEXT, tested, index_majority_found, indexed, indexed_http FROM daily_deals'
        )
        assert.deepStrictEqual(created, [
          { day: today, tested: 5 + 4, index_majority_found: 3 + 3, indexed: 2 + 2, indexed_http: 1 + 1 }
        ])
      }
    })

    it('records retrieval_majority_found, retrievable', async () => {
      const findDealClients = (_minerId, _cid) => ['f0client']

      // Create new record(s)
      {
        /** @type {Measurement[]} */
        const honestMeasurements = [
          // a majority is found, retrievalResult = OK
          { ...VALID_MEASUREMENT, retrievalResult: 'OK' },
          { ...VALID_MEASUREMENT, retrievalResult: 'OK' },
          { ...VALID_MEASUREMENT, retrievalResult: 'HTTP_404' },

          // a majority is found, retrievalResult = ERROR_404
          { ...VALID_MEASUREMENT, cid: 'bafy3', retrievalResult: 'OK' },
          { ...VALID_MEASUREMENT, cid: 'bafy3', retrievalResult: 'HTTP_404' },
          { ...VALID_MEASUREMENT, cid: 'bafy3', retrievalResult: 'HTTP_404' },

          // committee is too small
          { ...VALID_MEASUREMENT, cid: 'bafy4', retrievalResult: 'OK' },

          // no majority was found
          { ...VALID_MEASUREMENT, cid: 'bafy5', retrievalResult: 'OK' },
          { ...VALID_MEASUREMENT, cid: 'bafy5', retrievalResult: 'HTTP_404' },
          { ...VALID_MEASUREMENT, cid: 'bafy5', retrievalResult: 'HTTP_502' }
        ]
        honestMeasurements.forEach(m => { m.fraudAssessment = 'OK' })
        const allMeasurements = honestMeasurements
        const committees = [...groupMeasurementsToCommittees(honestMeasurements).values()]
        committees.forEach(c => c.evaluate({ requiredCommitteeSize: 3 }))

        await updatePublicStats({
          createPgClient,
          committees,
          honestMeasurements,
          allMeasurements,
          findDealClients
        })

        const { rows: created } = await pgClient.query(
          'SELECT day::TEXT, tested, retrieval_majority_found, retrievable FROM daily_deals'
        )
        assert.deepStrictEqual(created, [
          { day: today, tested: 4, retrieval_majority_found: 2, retrievable: 1 }
        ])
      }

      // Update existing record(s)
      {
        /** @type {Measurement[]} */
        const honestMeasurements = [
          // a majority is found, retrievalResult = OK
          { ...VALID_MEASUREMENT, retrievalResult: 'OK' },

          // a majority is found, retrievalResult = ERROR_404
          { ...VALID_MEASUREMENT, cid: 'bafy3', retrievalResult: 'HTTP_404' },

          // committee is too small
          { ...VALID_MEASUREMENT, cid: 'bafy4', retrievalResult: 'OK' }
        ]
        const allMeasurements = honestMeasurements
        const committees = buildEvaluatedCommitteesFromMeasurements(honestMeasurements)
        Object.assign(committees.find(c => c.retrievalTask.cid === 'bafy4').evaluation, {
          hasRetrievalMajority: false,
          retrievalResult: 'COMMITTEE_TOO_SMALL'
        })

        await updatePublicStats({
          createPgClient,
          committees,
          honestMeasurements,
          allMeasurements,
          findDealClients
        })
        const { rows: created } = await pgClient.query(
          'SELECT day::TEXT, tested, retrieval_majority_found, retrievable FROM daily_deals'
        )
        assert.deepStrictEqual(created, [
          { day: today, tested: 4 + 3, retrieval_majority_found: 2 + 2, retrievable: 1 + 1 }
        ])
      }
    })

    it('handles a task not linked to any clients', async () => {
      const findDealClients = (_minerId, _cid) => undefined

      /** @type {Measurement[]} */
      const honestMeasurements = [
        { ...VALID_MEASUREMENT }

      ]
      const allMeasurements = honestMeasurements
      const committees = buildEvaluatedCommitteesFromMeasurements(honestMeasurements)

      await updatePublicStats({
        createPgClient,
        committees,
        honestMeasurements,
        allMeasurements,
        findDealClients
      })

      const { rows: created } = await pgClient.query(
        'SELECT day::TEXT, miner_id, client_id FROM daily_deals'
      )
      assert.deepStrictEqual(created, [])
    })
  })

  const getCurrentDate = async () => {
    const { rows: [{ today }] } = await pgClient.query('SELECT now()::DATE::TEXT as today')
    return today
  }
})<|MERGE_RESOLUTION|>--- conflicted
+++ resolved
@@ -228,7 +228,7 @@
       const honestMeasurements = [
         { ...VALID_MEASUREMENT },
         // HTTP_NOT_ADVERTISED means the deal is indexed
-        { ...VALID_MEASUREMENT, cid: 'bafy2', indexerResult: 'HTTP_NOT_ADVERTISED', retrievalResult: 'ERROR_502' },
+        { ...VALID_MEASUREMENT, cid: 'bafy2', indexerResult: 'HTTP_NOT_ADVERTISED', retrievalResult: 'HTTP_502' },
         { ...VALID_MEASUREMENT, cid: 'bafy3', indexerResult: 'ERROR_404', retrievalResult: 'IPNI_ERROR_404' },
         { ...VALID_MEASUREMENT, cid: 'bafy4', status_code: 502, retrievalResult: 'HTTP_502' }
       ]
@@ -254,13 +254,8 @@
       // effectively ignored as the other measurement was successful.
       honestMeasurements.push({ ...VALID_MEASUREMENT, status_code: 502 })
       // These are measurements for a new task.
-<<<<<<< HEAD
       honestMeasurements.push({ ...VALID_MEASUREMENT, cid: 'bafy5', indexerResult: 'OK', status_code: 502, retrievalResult: 'HTTP_502' })
-      honestMeasurements.push({ ...VALID_MEASUREMENT, cid: 'bafy5', indexerResult: 'UNKNOWN_ERROR', retrievalResult: 'IPNI_UNKNOWN_ERROR' })
-=======
-      honestMeasurements.push({ ...VALID_MEASUREMENT, cid: 'bafy5', indexerResult: 'OK', status_code: 502, retrievalResult: 'ERROR_502' })
       honestMeasurements.push({ ...VALID_MEASUREMENT, cid: 'bafy5', indexerResult: 'ERROR_FETCH', retrievalResult: 'IPNI_ERROR_FETCH' })
->>>>>>> 8d554dcb
       committees = buildEvaluatedCommitteesFromMeasurements(honestMeasurements)
 
       await updatePublicStats({
