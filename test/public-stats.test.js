--- conflicted
+++ resolved
@@ -71,18 +71,14 @@
       ])
 
       honestMeasurements.push({ ...VALID_MEASUREMENT, retrievalResult: 'UNKNOWN_ERROR' })
-<<<<<<< HEAD
-      await updatePublicStats({
-        createPgClient,
-        committees,
-        honestMeasurements,
-        allMeasurements,
-        findDealClients: (_minerId, _cid) => ['f0client']
-      })
-=======
-      committees = buildEvaluatedCommitteesFromMeasurements(honestMeasurements)
-      await updatePublicStats({ createPgClient, committees, honestMeasurements, allMeasurements })
->>>>>>> 18ce3d90
+      committees = buildEvaluatedCommitteesFromMeasurements(honestMeasurements)
+      await updatePublicStats({
+        createPgClient,
+        committees,
+        honestMeasurements,
+        allMeasurements,
+        findDealClients: (_minerId, _cid) => ['f0client']
+      })
 
       const { rows: updated } = await pgClient.query(
         'SELECT day::TEXT, total, successful FROM retrieval_stats'
@@ -120,19 +116,15 @@
 
       honestMeasurements.push({ ...VALID_MEASUREMENT, minerId: 'f1first', retrievalResult: 'UNKNOWN_ERROR' })
       honestMeasurements.push({ ...VALID_MEASUREMENT, minerId: 'f1second', retrievalResult: 'UNKNOWN_ERROR' })
-<<<<<<< HEAD
-      await updatePublicStats({
-        createPgClient,
-        committees,
-        honestMeasurements,
-        allMeasurements,
-        findDealClients: (_minerId, _cid) => ['f0client']
-      })
-=======
-      committees = buildEvaluatedCommitteesFromMeasurements(honestMeasurements)
-
-      await updatePublicStats({ createPgClient, committees, honestMeasurements, allMeasurements })
->>>>>>> 18ce3d90
+      committees = buildEvaluatedCommitteesFromMeasurements(honestMeasurements)
+
+      await updatePublicStats({
+        createPgClient,
+        committees,
+        honestMeasurements,
+        allMeasurements,
+        findDealClients: (_minerId, _cid) => ['f0client']
+      })
 
       const { rows: updated } = await pgClient.query(
         'SELECT day::TEXT, miner_id, total, successful FROM retrieval_stats'
