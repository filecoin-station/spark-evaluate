{
  "type": "module",
  "scripts": {
    "start": "node bin/spark-evaluate.js",
    "test": "standard && mocha"
  },
  "devDependencies": {
    "mocha": "^10.2.0",
    "standard": "^17.1.0"
  },
  "dependencies": {
    "@glif/filecoin-address": "^2.0.43",
    "@influxdata/influxdb-client": "^1.33.2",
<<<<<<< HEAD
    "@ipld/car": "^5.2.4",
    "@sentry/node": "^7.81.1",
    "@web3-storage/car-block-validator": "^1.2.0",
=======
    "@sentry/node": "^7.83.0",
>>>>>>> 38dc444a
    "debug": "^4.3.4",
    "ethers": "^5.7.2",
    "hdr-histogram-js": "^3.0.0",
    "ipfs-car": "^1.0.0",
    "ipfs-unixfs-exporter": "^13.2.2"
  },
  "standard": {
    "env": [
      "mocha"
    ]
  }
}<|MERGE_RESOLUTION|>--- conflicted
+++ resolved
@@ -11,13 +11,9 @@
   "dependencies": {
     "@glif/filecoin-address": "^2.0.43",
     "@influxdata/influxdb-client": "^1.33.2",
-<<<<<<< HEAD
     "@ipld/car": "^5.2.4",
-    "@sentry/node": "^7.81.1",
+    "@sentry/node": "^7.83.0",
     "@web3-storage/car-block-validator": "^1.2.0",
-=======
-    "@sentry/node": "^7.83.0",
->>>>>>> 38dc444a
     "debug": "^4.3.4",
     "ethers": "^5.7.2",
     "hdr-histogram-js": "^3.0.0",
