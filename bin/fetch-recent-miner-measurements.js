// dotenv must be imported before importing anything else
import 'dotenv/config'

import { Point } from '@influxdata/influxdb-client'
import * as Sentry from '@sentry/node'
import createDebug from 'debug'
import fs from 'node:fs'
import { mkdir, readFile, writeFile } from 'node:fs/promises'
import os from 'node:os'
import path from 'node:path'
import pMap from 'p-map'
import { createMeridianContract } from '../lib/ie-contract.js'
import { fetchMeasurements, preprocess } from '../lib/preprocess.js'
import { RoundData } from '../lib/round.js'
import * as SparkImpactEvaluator from '@filecoin-station/spark-impact-evaluator'
import { evaluate } from '../lib/evaluate.js'
import { fetchRoundDetails } from '../lib/spark-api.js'

const {
  STORE_ALL_MINERS,
  KEEP_REJECTED
} = process.env

Sentry.init({
  dsn: 'https://d0651617f9690c7e9421ab9c949d67a4@o1408530.ingest.sentry.io/4505906069766144',
  environment: process.env.SENTRY_ENVIRONMENT || 'dry-run',
  // Performance Monitoring
  tracesSampleRate: 0.1 // Capture 10% of the transactions
})

const debug = createDebug('spark:bin')

const cacheDir = path.resolve('.cache')
await mkdir(cacheDir, { recursive: true })

const [nodePath, selfPath, ...args] = process.argv
if (args.length === 0 || !args[0].startsWith('0x')) {
  args.unshift(SparkImpactEvaluator.ADDRESS)
}
const [contractAddress, minerId, blocksToQuery] = args

const USAGE = `
Usage:
  ${nodePath} ${selfPath} [contract-address] minerId [blocksToQuery]
`

if (!contractAddress) {
  console.error('Missing required argument: contractAddress')
  console.error(USAGE)
  process.exit(1)
}

if (!minerId) {
  console.error('Missing required argument: minerId')
  console.error(USAGE)
  process.exit(1)
}

if (!minerId.startsWith('f0')) {
  console.warn('Warning: miner id %s does not start with "f0", is it a valid miner address?', minerId)
}

console.error('Querying the chain for recent MeasurementsAdded events')
const measurementsAddedEvents = await getRecentMeasurementsAddedEvents(contractAddress, blocksToQuery)
console.error(' → found %s events', measurementsAddedEvents.length)

// Group events by rounds

/** @type {{roundIndex: bigint, measurementCids: string[]}[]} */
const rounds = []
for (const { roundIndex, cid } of measurementsAddedEvents) {
  if (!rounds.length || rounds[rounds.length - 1].roundIndex !== roundIndex) {
    rounds.push({ roundIndex, measurementCids: [] })
  }
  rounds[rounds.length - 1].measurementCids.push(cid)
}

// Discard the first and the last round, because most likely we don't have all events for them
rounds.shift()
rounds.pop()

console.error(' → found %s complete rounds', rounds.length)

const ALL_MEASUREMENTS_FILE = 'measurements-all.ndjson'
const MINER_DATA_FILE = `measurements-${minerId}.ndjson`
const MINER_SUMMARY_FILE = `measurements-${minerId}.txt`

const keepRejected = isFlagEnabled(KEEP_REJECTED)

const allMeasurementsWriter = isFlagEnabled(STORE_ALL_MINERS)
  ? fs.createWriteStream(ALL_MEASUREMENTS_FILE)
  : undefined

const minerDataWriter = fs.createWriteStream(MINER_DATA_FILE)
const minerSummaryWriter = fs.createWriteStream(MINER_SUMMARY_FILE)
minerSummaryWriter.write(formatHeader({ includeFraudAssesment: keepRejected }) + '\n')

const abortController = new AbortController()
const signal = abortController.signal
process.on('SIGINT', () => abortController.abort(new Error('interrupted')))

const resultCounts = {
  total: 0
}

try {
<<<<<<< HEAD
  await pMap(measurementCids, cid => fetchAndProcess(cid, resultCounts), { concurrency: os.availableParallelism() })
=======
  for (const { roundIndex, measurementCids } of rounds) {
    signal.throwIfAborted()
    await processRound(roundIndex, measurementCids)
  }
>>>>>>> 13a820d2
} catch (err) {
  if (!signal.aborted) {
    throw err
  }
}

<<<<<<< HEAD
console.log('Found %s measurements:', resultCounts.total)
for (const [r, c] of Object.entries(resultCounts)) {
  if (r === 'total') continue
  console.log('  %s %s (%s%)',
    r.padEnd(40),
    String(c).padEnd(10),
    Math.floor(c / resultCounts.total * 10000) / 100
  )
=======
if (signal.aborted) {
  console.error('Interrupted, exiting. Output files contain partial data.')
>>>>>>> 13a820d2
}

if (allMeasurementsWriter) {
  console.error('Wrote (ALL) raw measurements to %s', ALL_MEASUREMENTS_FILE)
}
console.error('Wrote (minerId=%s) raw measurements to %s', minerId, MINER_DATA_FILE)
console.error('Wrote human-readable summary for %s to %s', minerId, MINER_SUMMARY_FILE)

/**
 * @param {string} contractAddress
 * @param {number | string} blocksToQuery
 * @returns
 */
async function getRecentMeasurementsAddedEvents (contractAddress, blocksToQuery = Number.POSITIVE_INFINITY) {
  const { ieContract } = await createMeridianContract(contractAddress)

  // max look-back period allowed by Glif.io is 2000 blocks (approx 16h40m)
  // in practice, requests for the last 2000 blocks are usually rejected,
  // so it's safer to use a slightly smaller number
  const fromBlock = Math.max(-blocksToQuery, -1990)
  debug('queryFilter(MeasurementsAdded, %s)', fromBlock)
  const rawEvents = await ieContract.queryFilter('MeasurementsAdded', fromBlock)

  rawEvents.sort((a, b) => a.blockNumber - b.blockNumber)

  /** @type {Array<{ cid: string, roundIndex: bigint, sender: string }>} */
  const events = rawEvents
    .filter(isEventLog)
    .map(({ args: [cid, roundIndex, sender] }) => ({ cid, roundIndex, sender }))
  // console.log('events', events)

  return events
}

/**
 * @param {string} cid
 * @param {object} options
 * @param {AbortSignal} [options.signal]
 */
async function fetchMeasurementsWithCache (cid, { signal }) {
  const pathOfCachedResponse = path.join(cacheDir, cid + '.json')
  try {
    const measurements = JSON.parse(
      await readFile(pathOfCachedResponse, { encoding: 'utf-8', signal })
    )
    debug('Loaded %s from cache', cid)
    return measurements
  } catch (err) {
    if (signal.aborted) return
    if (err.code !== 'ENOENT') console.warn('Cannot read cached measurements:', err)
  }

  debug('Fetching %s from web3.storage', cid)
  const measurements = await fetchMeasurements(cid, { signal })
  await writeFile(pathOfCachedResponse, JSON.stringify(measurements))
  return measurements
}

/**
<<<<<<< HEAD
 * @param {string} cid
 * @param {Record<string, number>} resultCounts
 */
async function fetchAndProcess (cid, resultCounts) {
  const roundIndex = 0n
=======
 * @param {bigint} roundIndex
 * @param {string[]} measurementCids
 */
async function processRound (roundIndex, measurementCids) {
  console.error('Processing round %s', roundIndex)
>>>>>>> 13a820d2
  const round = new RoundData(roundIndex)

  await pMap(
    measurementCids,
    cid => fetchAndPreprocess(round, cid),
    { concurrency: os.availableParallelism() }
  )

  const ieContractWithSigner = {
    async getAddress () {
      return contractAddress
    },
    async setScores (_roundIndex, _participantAddresses, _scores) {
      return { hash: '0x234' }
    }
  }

  await evaluate({
    roundIndex: round.index,
    round,
    fetchRoundDetails,
    recordTelemetry,
    logger: { log: debug, error: debug },
    ieContractWithSigner
  })

  if (!keepRejected) {
    round.measurements = round.measurements
      // Keep accepted measurements only
      .filter(m => m.fraudAssessment === 'OK')
      // Remove the fraudAssessment field as all accepted measurements have the same 'OK' value
      .map(m => ({ ...m, fraudAssessment: undefined }))
  }

  if (allMeasurementsWriter) {
    allMeasurementsWriter.write(round.measurements.map(m => JSON.stringify(m) + '\n').join(''))
  }

  const minerMeasurements = round.measurements.filter(m => m.minerId === minerId)
  minerDataWriter.write(minerMeasurements.map(m => JSON.stringify(m) + '\n').join(''))
  minerSummaryWriter.write(
    minerMeasurements
      .map(m => formatMeasurement(m, { includeFraudAssesment: keepRejected }) + '\n')
      .join('')
  )
}

/**
 * @param {RoundData} round
 * @param {string} cid
 */
async function fetchAndPreprocess (round, cid) {
  try {
    await preprocess({
      roundIndex: round.index,
      round,
      cid,
      fetchMeasurements: cid => fetchMeasurementsWithCache(cid, { signal }),
      recordTelemetry,
      logger: { log: debug, error: debug },
      fetchRetries: 0
    })

<<<<<<< HEAD
    resultCounts.total += round.measurements.length
    for (const m of round.measurements) {
      resultCounts[m.retrievalResult] = (resultCounts[m.retrievalResult] ?? 0) + 1
    }

    if (allMeasurementsWriter) {
      allMeasurementsWriter.write(round.measurements.map(m => JSON.stringify(m) + '\n').join(''))
    }

    const minerMeasurements = round.measurements.filter(m => m.minerId === minerId)
    minerDataWriter.write(minerMeasurements.map(m => JSON.stringify(m) + '\n').join(''))
    minerSummaryWriter.write(minerMeasurements.map(m => formatMeasurement(m) + '\n').join(''))

=======
>>>>>>> 13a820d2
    console.error(' ✓ %s', cid)
  } catch (err) {
    if (signal.aborted) return
    console.error(' × Skipping %s:', cid, err.message)
    debug(err)
  }
}

/**
 * @param {import('ethers').Log | import('ethers').EventLog} logOrEventLog
 * @returns {logOrEventLog is import('ethers').EventLog}
 */
function isEventLog (logOrEventLog) {
  return 'args' in logOrEventLog
}

/**
 * @param {string} measurementName
 * @param {(point: Point) => void} fn
 */
function recordTelemetry (measurementName, fn) {
  const point = new Point(measurementName)
  fn(point)
  debug('TELEMETRY %s %o', measurementName, point.fields)
}

/**
 * @param {import('../lib/preprocess.js').Measurement} m
 * @param {object} options
 * @param {boolean} [options.includeFraudAssesment]
 */
function formatMeasurement (m, { includeFraudAssesment } = {}) {
  const fields = [
    new Date(m.finished_at).toISOString(),
    (m.cid ?? '').padEnd(70),
    (m.protocol ?? '').padEnd(10)
  ]

  if (includeFraudAssesment) {
    fields.push((m.fraudAssessment === 'OK' ? '🫡  ' : '🙅  '))
  }

  fields.push((m.retrievalResult ?? ''))

  return fields.join(' ')
}

/**
 * @param {object} options
 * @param {boolean} [options.includeFraudAssesment]
 */
function formatHeader ({ includeFraudAssesment } = {}) {
  const fields = [
    'Timestamp'.padEnd(new Date().toISOString().length),
    'CID'.padEnd(70),
    'Protocol'.padEnd(10)
  ]

  if (includeFraudAssesment) {
    fields.push('🕵️  ')
  }

  fields.push('RetrievalResult')

  return fields.join(' ')
}

/**
 * @param {string | undefined} envVarValue
 */
function isFlagEnabled (envVarValue) {
  return !!envVarValue && envVarValue.toLowerCase() !== 'false' && envVarValue !== '0'
}<|MERGE_RESOLUTION|>--- conflicted
+++ resolved
@@ -104,21 +104,20 @@
 }
 
 try {
-<<<<<<< HEAD
-  await pMap(measurementCids, cid => fetchAndProcess(cid, resultCounts), { concurrency: os.availableParallelism() })
-=======
   for (const { roundIndex, measurementCids } of rounds) {
     signal.throwIfAborted()
-    await processRound(roundIndex, measurementCids)
-  }
->>>>>>> 13a820d2
+    await processRound(roundIndex, measurementCids, resultCounts)
+  }
 } catch (err) {
   if (!signal.aborted) {
     throw err
   }
 }
 
-<<<<<<< HEAD
+if (signal.aborted) {
+  console.error('Interrupted, exiting. Output files contain partial data.')
+}
+
 console.log('Found %s measurements:', resultCounts.total)
 for (const [r, c] of Object.entries(resultCounts)) {
   if (r === 'total') continue
@@ -127,10 +126,6 @@
     String(c).padEnd(10),
     Math.floor(c / resultCounts.total * 10000) / 100
   )
-=======
-if (signal.aborted) {
-  console.error('Interrupted, exiting. Output files contain partial data.')
->>>>>>> 13a820d2
 }
 
 if (allMeasurementsWriter) {
@@ -190,19 +185,12 @@
 }
 
 /**
-<<<<<<< HEAD
- * @param {string} cid
- * @param {Record<string, number>} resultCounts
- */
-async function fetchAndProcess (cid, resultCounts) {
-  const roundIndex = 0n
-=======
  * @param {bigint} roundIndex
  * @param {string[]} measurementCids
- */
-async function processRound (roundIndex, measurementCids) {
+ * @param {Record<string, number>} resultCounts
+ */
+async function processRound (roundIndex, measurementCids, resultCounts) {
   console.error('Processing round %s', roundIndex)
->>>>>>> 13a820d2
   const round = new RoundData(roundIndex)
 
   await pMap(
@@ -235,6 +223,11 @@
       .filter(m => m.fraudAssessment === 'OK')
       // Remove the fraudAssessment field as all accepted measurements have the same 'OK' value
       .map(m => ({ ...m, fraudAssessment: undefined }))
+  }
+
+  resultCounts.total += round.measurements.length
+  for (const m of round.measurements) {
+    resultCounts[m.retrievalResult] = (resultCounts[m.retrievalResult] ?? 0) + 1
   }
 
   if (allMeasurementsWriter) {
@@ -266,22 +259,6 @@
       fetchRetries: 0
     })
 
-<<<<<<< HEAD
-    resultCounts.total += round.measurements.length
-    for (const m of round.measurements) {
-      resultCounts[m.retrievalResult] = (resultCounts[m.retrievalResult] ?? 0) + 1
-    }
-
-    if (allMeasurementsWriter) {
-      allMeasurementsWriter.write(round.measurements.map(m => JSON.stringify(m) + '\n').join(''))
-    }
-
-    const minerMeasurements = round.measurements.filter(m => m.minerId === minerId)
-    minerDataWriter.write(minerMeasurements.map(m => JSON.stringify(m) + '\n').join(''))
-    minerSummaryWriter.write(minerMeasurements.map(m => formatMeasurement(m) + '\n').join(''))
-
-=======
->>>>>>> 13a820d2
     console.error(' ✓ %s', cid)
   } catch (err) {
     if (signal.aborted) return
