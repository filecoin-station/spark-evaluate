// dotenv must be imported before importing anything else
import 'dotenv/config'

import * as Sentry from '@sentry/node'
import { DATABASE_URL, IE_CONTRACT_ADDRESS, RPC_URL, rpcHeaders } from '../lib/config.js'
import { evaluate } from '../lib/evaluate.js'
import { preprocess, fetchMeasurements } from '../lib/preprocess.js'
import { fetchRoundDetails } from '../lib/spark-api.js'
import { Point } from '../lib/telemetry.js'
import { readFile, writeFile, mkdir } from 'node:fs/promises'
import path from 'node:path'
import { fileURLToPath } from 'node:url'
import { ethers } from 'ethers'
import pg from 'pg'
import { RoundData } from '../lib/round.js'

Sentry.init({
  dsn: 'https://d0651617f9690c7e9421ab9c949d67a4@o1408530.ingest.sentry.io/4505906069766144',
  environment: process.env.SENTRY_ENVIRONMENT || 'dry-run',
  // Performance Monitoring
  tracesSampleRate: 0.1 // Capture 10% of the transactions
})

const cacheDir = fileURLToPath(new URL('../.cache', import.meta.url))
await mkdir(cacheDir, { recursive: true })

const [nodePath, selfPath, ...args] = process.argv
if (args.length === 0 || !args[0].startsWith('0x')) {
  args.unshift(IE_CONTRACT_ADDRESS)
}
const [contractAddress, roundIndexStr, ...measurementCids] = args

const USAGE = `
Usage:
  ${nodePath} ${selfPath} [contract-address] <round-index> [measurements-cid-1 [cid2 [cid3...]]]
`

if (!contractAddress) {
  console.error('Missing required argument: contractAddress')
  console.log(USAGE)
  process.exit(1)
}

/** @type {bigint} */
let roundIndex
if (roundIndexStr) {
  roundIndex = BigInt(roundIndexStr)
} else {
  console.log('Round index not specified, fetching the last round index from the smart contract')
  const currentRoundIndex = await fetchLastRoundIndex()
  roundIndex = BigInt(currentRoundIndex - 2n)
}

if (!measurementCids.length) {
  measurementCids.push(...(await fetchMeasurementsAddedEvents(roundIndex)))
}

if (!measurementCids.length) {
  console.error('No measurements for round %s were found in smart-contract\'s event log.', roundIndex)
  process.exit(1)
}

const recordTelemetry = (measurementName, fn) => {
  const point = new Point(measurementName)
  fn(point)
  console.log('TELEMETRY %s %o', measurementName, point.fields)
}

const createPgClient = async () => {
  const pgClient = new pg.Client({ connectionString: DATABASE_URL })
  await pgClient.connect()
  return pgClient
}

const fetchMeasurementsWithCache = async (cid) => {
  const pathOfCachedResponse = path.join(cacheDir, cid + '.json')
  try {
    return JSON.parse(await readFile(pathOfCachedResponse, 'utf-8'))
  } catch (err) {
    if (err.code !== 'ENOENT') console.warn('Cannot read cached measurements:', err)
  }

  const measurements = await fetchMeasurements(cid)
  await writeFile(pathOfCachedResponse, JSON.stringify(measurements))
  return measurements
}

console.log('Evaluating round %s of contract %s', roundIndex, contractAddress)

console.log('==PREPROCESS==')
const round = new RoundData(roundIndex)
for (const cid of measurementCids) {
<<<<<<< HEAD
  await preprocess({
    roundIndex,
    round,
    cid,
    fetchMeasurements: fetchMeasurementsWithCache,
    recordTelemetry,
    logger: console,
    retries: 0
  })
=======
  try {
    await preprocess({
      roundIndex,
      round,
      cid,
      fetchMeasurements: fetchMeasurementsWithCache,
      recordTelemetry,
      logger: console
    })
  } catch (err) {
    console.error(err)
    Sentry.captureException(err, {
      extra: {
        roundIndex,
        measurementsCid: cid
      }
    })
  }
>>>>>>> a093e710
}

console.log('Fetched %s measurements', round.measurements.length)

console.log('==EVALUATE==')
const ieContractWithSigner = {
  async getAddress () {
    return contractAddress
  },
  async setScores (_roundIndex, participantAddresses, scores) {
    console.log('==EVALUATION RESULTS==')
    console.log('participants:', participantAddresses)
    console.log('scores:', scores)
    console.log('==END OF RESULTS==')
    return { hash: '0x234' }
  }
}

const started = Date.now()
const { ignoredErrors } = await evaluate({
  roundIndex,
  round,
  fetchRoundDetails,
  ieContractWithSigner,
  logger: console,
  recordTelemetry,
  createPgClient
})

console.log('Duration: %sms', Date.now() - started)
console.log(process.memoryUsage())

if (ignoredErrors.length) {
  console.log('**ERRORS**')
  for (const err of ignoredErrors) {
    console.log()
    console.log(err)
  }
  process.exit(1)
}

/**
 * @param {bigint} roundIndex
 * @returns {Promise<string[]>}
 */
async function fetchMeasurementsAddedEvents (roundIndex) {
  const pathOfCachedResponse = path.join(cacheDir, 'round-' + roundIndex + '.json')
  try {
    return JSON.parse(await readFile(pathOfCachedResponse, 'utf-8'))
  } catch (err) {
    if (err.code !== 'ENOENT') console.warn('Cannot read cached list of measurement CIDs:', err)
  }

  const list = await fetchMeasurementsAddedFromChain(roundIndex)
  await writeFile(pathOfCachedResponse, JSON.stringify(list))
  return list
}

async function createIeContract () {
  if (RPC_URL.includes('glif') && !process.env.GLIF_TOKEN) {
    throw new Error('Missing required env var GLIF_TOKEN. See https://api.node.glif.io/')
  }

  const fetchRequest = new ethers.FetchRequest(RPC_URL)
  fetchRequest.setHeader('Authorization', rpcHeaders.Authorization || '')
  const provider = new ethers.JsonRpcProvider(
    fetchRequest,
    null,
    { batchMaxCount: 1 }
  )
  // provider.on('debug', console.log)
  const ieContract = new ethers.Contract(
    contractAddress,
    JSON.parse(
      await readFile(
        fileURLToPath(new URL('../lib/abi.json', import.meta.url)),
        'utf8'
      )
    ),
    provider
  )

  return { provider, ieContract }
}

async function fetchMeasurementsAddedFromChain (roundIndex) {
  const { provider, ieContract } = await createIeContract()

  console.log('Fetching MeasurementsAdded events from the ledger')

  const blockNumber = await provider.getBlockNumber()
  // console.log('Current block number', blockNumber)

  // TODO: filter only measurements for the given `roundIndex`
  // See https://github.com/Meridian-IE/impact-evaluator/issues/57

  // max look-back period allowed by Glif.io is 2000 blocks (approx 16h40m)
  // SPARK round is ~60 minutes, i.e. ~120 blocks
  const rawEvents = await ieContract.queryFilter('MeasurementsAdded', blockNumber - 1800, 'latest')

  /** @type {Array<{ cid: string, roundIndex: bigint, sender: string }>} */
  const events = rawEvents
    .filter(isEventLog)
    .map(({ args: [cid, roundIndex, sender] }) => ({ cid, roundIndex, sender }))
  // console.log('events', events)

  const prev = roundIndex - 1n
  const prevFound = events.some(e => e.roundIndex === prev)
  if (!prevFound) {
    console.error(
      'Incomplete round data. No measurements from the previous round %s were found.',
      prev.toString()
    )
    process.exit(1)
  }

  const next = roundIndex + 1n
  const nextFound = events.some(e => e.roundIndex === next)
  if (!nextFound) {
    console.error(
      'Incomplete round data. No measurements from the next round %s were found.',
      next.toString()
    )
    process.exit(1)
  }

  return events.filter(e => e.roundIndex === roundIndex).map(e => e.cid)
}

/**
 * @param {ethers.Log | ethers.EventLog} logOrEventLog
 * @returns {logOrEventLog is ethers.EventLog}
 */
function isEventLog (logOrEventLog) {
  return 'args' in logOrEventLog
}

async function fetchLastRoundIndex () {
  const { ieContract } = await createIeContract()
  return await ieContract.currentRoundIndex()
}<|MERGE_RESOLUTION|>--- conflicted
+++ resolved
@@ -90,17 +90,6 @@
 console.log('==PREPROCESS==')
 const round = new RoundData(roundIndex)
 for (const cid of measurementCids) {
-<<<<<<< HEAD
-  await preprocess({
-    roundIndex,
-    round,
-    cid,
-    fetchMeasurements: fetchMeasurementsWithCache,
-    recordTelemetry,
-    logger: console,
-    retries: 0
-  })
-=======
   try {
     await preprocess({
       roundIndex,
@@ -108,7 +97,8 @@
       cid,
       fetchMeasurements: fetchMeasurementsWithCache,
       recordTelemetry,
-      logger: console
+      logger: console,
+      retries: 0
     })
   } catch (err) {
     console.error(err)
@@ -119,7 +109,6 @@
       }
     })
   }
->>>>>>> a093e710
 }
 
 console.log('Fetched %s measurements', round.measurements.length)
