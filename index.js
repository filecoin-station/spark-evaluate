import assert from 'node:assert'
import * as Sentry from '@sentry/node'
import { preprocess } from './lib/preprocess.js'
import { evaluate } from './lib/evaluate.js'
// TODO: implement typings - see https://github.com/filecoin-station/on-contract-event/issues/2
import { onContractEvent } from 'on-contract-event'
import { RoundData } from './lib/round.js'
import timers from 'node:timers/promises'

// Tweak this value to improve the chances of the data being available
const PREPROCESS_DELAY = 60_000

export const startEvaluate = async ({
  ieContract,
  ieContractWithSigner,
  provider,
  rpcUrl,
  rpcHeaders,
  fetchMeasurements,
  fetchRoundDetails,
  recordTelemetry,
  createPgClient,
  logger
}) => {
  assert(typeof createPgClient === 'function', 'createPgClient must be a function')

  const rounds = {
    current: null,
    previous: null
  }
  const cidsSeen = []
  const roundsSeen = []

  const onMeasurementsAdded = async (cid, _roundIndex) => {
    const roundIndex = BigInt(_roundIndex)
    if (cidsSeen.includes(cid)) return
    cidsSeen.push(cid)
    if (cidsSeen.length > 1000) cidsSeen.shift()

    if (!rounds.current) {
      rounds.current = new RoundData(roundIndex)
    } else if (rounds.current.index !== roundIndex) {
      // This should never happen
      throw new Error(
        `Round index mismatch: ${rounds.current.index} !== ${roundIndex}`
      )
    }

    console.log('Event: MeasurementsAdded', { roundIndex })
    console.log(`Sleeping for ${PREPROCESS_DELAY}ms before preprocessing to improve chances of the data being available`)
    await timers.setTimeout(PREPROCESS_DELAY)
    console.log(`Now preprocessing measurements for CID ${cid} in round ${roundIndex}`)

    // Preprocess
<<<<<<< HEAD
    preprocess({
      round: rounds.current,
      cid,
      roundIndex,
      fetchMeasurements,
      recordTelemetry,
      logger
    }).catch(err => {
      console.error(err)
      Sentry.captureException(err, {
        extras: {
=======
    try {
      await preprocess({
        round: rounds.current,
        cid,
        roundIndex,
        fetchMeasurements,
        recordTelemetry,
        logger
      })
    } catch (err) {
      let errToReport = err

      // See https://github.com/filecoin-station/spark-evaluate/issues/36
      // Because each error message contains unique CID, Sentry is not able to group these errors
      // Let's wrap the error message in a new Error object as a cause
      if (typeof err === 'string' && err.match(/ENOENT: no such file or directory, open.*\/bafy/)) {
        errToReport = new Error('web3.storage cannot find block\'s temp file', { cause: err })
      }

      console.error(errToReport)
      Sentry.captureException(errToReport, {
        extra: {
>>>>>>> af0396f8
          roundIndex,
          measurementsCid: cid
        }
      })
    }
  }

  const onRoundStart = (_roundIndex) => {
    const roundIndex = BigInt(_roundIndex)
    if (roundsSeen.includes(roundIndex)) return
    roundsSeen.push(roundIndex)
    if (roundsSeen.length > 1000) roundsSeen.shift()

    console.log('Event: RoundStart', { roundIndex })

    if (!rounds.current) {
      console.error('No current round data available, skipping evaluation')
      return
    }

    rounds.previous = rounds.current
    rounds.current = new RoundData(roundIndex)

    // Evaluate previous round
    evaluate({
      round: rounds.previous,
      roundIndex: roundIndex - 1n,
      ieContractWithSigner,
      fetchRoundDetails,
      recordTelemetry,
      createPgClient,
      logger
    }).catch(err => {
      console.error(err)
      Sentry.captureException(err, {
        extra: {
          roundIndex
        }
      })
    })
  }

  // Listen for events
  const it = onContractEvent({
    contract: ieContract,
    provider,
    rpcUrl,
    rpcHeaders
  })
  for await (const event of it) {
    if (event.name === 'MeasurementsAdded') {
      onMeasurementsAdded(...event.args).catch(err => {
        console.error(err)
        Sentry.captureException(err)
      })
    } else if (event.name === 'RoundStart') {
      onRoundStart(...event.args)
    }
  }
}<|MERGE_RESOLUTION|>--- conflicted
+++ resolved
@@ -52,19 +52,6 @@
     console.log(`Now preprocessing measurements for CID ${cid} in round ${roundIndex}`)
 
     // Preprocess
-<<<<<<< HEAD
-    preprocess({
-      round: rounds.current,
-      cid,
-      roundIndex,
-      fetchMeasurements,
-      recordTelemetry,
-      logger
-    }).catch(err => {
-      console.error(err)
-      Sentry.captureException(err, {
-        extras: {
-=======
     try {
       await preprocess({
         round: rounds.current,
@@ -75,19 +62,9 @@
         logger
       })
     } catch (err) {
-      let errToReport = err
-
-      // See https://github.com/filecoin-station/spark-evaluate/issues/36
-      // Because each error message contains unique CID, Sentry is not able to group these errors
-      // Let's wrap the error message in a new Error object as a cause
-      if (typeof err === 'string' && err.match(/ENOENT: no such file or directory, open.*\/bafy/)) {
-        errToReport = new Error('web3.storage cannot find block\'s temp file', { cause: err })
-      }
-
-      console.error(errToReport)
-      Sentry.captureException(errToReport, {
+      console.error(err)
+      Sentry.captureException(err, {
         extra: {
->>>>>>> af0396f8
           roundIndex,
           measurementsCid: cid
         }
