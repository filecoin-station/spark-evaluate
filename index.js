--- conflicted
+++ resolved
@@ -117,21 +117,11 @@
       Sentry.captureException(err)
     })
   })
-<<<<<<< HEAD
-  for await (const event of it) {
-    if (event.name === 'MeasurementsAdded') {
-      onMeasurementsAdded(...event.args).catch(err => {
-        console.error(err)
-        Sentry.captureException(err)
-      })
-    } else if (event.name === 'RoundStart') {
-      onRoundStart(...event.args).catch(err => {
-        console.error(err)
-        Sentry.captureException(err)
-      })
-    }
-  }
-=======
-  ieContract.on('RoundStart', onRoundStart)
->>>>>>> 82b87ef3
+
+  ieContract.on('RoundStart', (...args) => {
+    onRoundStart(...args).catch(err => {
+      console.error(err)
+      Sentry.captureException(err)
+    })
+  })
 }