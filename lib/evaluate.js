import * as Sentry from '@sentry/node'
import createDebug from 'debug'
import assert from 'node:assert'
import { getRandomnessForSparkRound } from './drand-client.js'
import { updatePublicStats } from './public-stats.js'
import { buildRetrievalStats, getTaskId, recordCommitteeSizes } from './retrieval-stats.js'
import { getTasksAllowedForStations } from './tasker.js'
import { groupMeasurementsToCommittees } from './committee.js'
<<<<<<< HEAD
import { ethers } from 'ethers'
=======
import pRetry from 'p-retry'
>>>>>>> b5f3ab60

/** @import {Measurement} from './preprocess.js' */

const debug = createDebug('spark:evaluate')

export const MAX_SCORE = 1_000_000_000_000_000n
export const MAX_SET_SCORES_PARTICIPANTS = 700
export const REQUIRED_COMMITTEE_SIZE = 30

/**
 * @param {object} args
 * @param {import('./round.js').RoundData} args.round
 * @param {bigint} args.roundIndex
 * @param {number} [args.requiredCommitteeSize]
 * @param {any} args.ieContract
 * @param {import('ethers').Signer} args.signer
 * @param {typeof fetch} [args.fetch]
 * @param {import('./spark-api.js').fetchRoundDetails} args.fetchRoundDetails,
 * @param {import('./typings.js').RecordTelemetryFn} args.recordTelemetry
 * @param {import('./typings.js').CreatePgClient} [args.createPgClient]
 * @param {Pick<Console, 'log' | 'error'>} args.logger
 * @param {import('cancel-stuck-transactions').StuckTransactionsCanceller} args.stuckTransactionsCanceller
 */
export const evaluate = async ({
  round,
  roundIndex,
  requiredCommitteeSize,
  ieContract,
  signer,
  fetch = globalThis.fetch,
  fetchRoundDetails,
  recordTelemetry,
  createPgClient,
  logger,
  stuckTransactionsCanceller
}) => {
  requiredCommitteeSize ??= REQUIRED_COMMITTEE_SIZE

  // Get measurements
  /** @type {Measurement[]} */
  const measurements = round.measurements || []

  // Detect fraud

  const sparkRoundDetails = await fetchRoundDetails(await ieContract.getAddress(), roundIndex, recordTelemetry)
  // Omit the roundDetails object from the format string to get nicer formatting
  debug('ROUND DETAILS for round=%s', roundIndex, sparkRoundDetails)

  const started = Date.now()

  const { committees } = await runFraudDetection({
    roundIndex,
    measurements,
    sparkRoundDetails,
    requiredCommitteeSize,
    logger
  })
  const honestMeasurements = measurements.filter(m => m.fraudAssessment === 'OK')

  // Calculate reward shares
  const participants = {}
  let sum = 0n
  for (const measurement of honestMeasurements) {
    if (!participants[measurement.participantAddress]) {
      participants[measurement.participantAddress] = 0n
    }
    participants[measurement.participantAddress] += 1n
  }
  for (const [participantAddress, participantTotal] of Object.entries(participants)) {
    const score = participantTotal *
      MAX_SCORE /
      BigInt(honestMeasurements.length)
    participants[participantAddress] = score
    sum += score
  }

  if (sum < MAX_SCORE) {
    const delta = MAX_SCORE - sum
    const score = (participants['0x000000000000000000000000000000000000dEaD'] ?? 0n) + delta
    participants['0x000000000000000000000000000000000000dEaD'] = score
    logger.log('EVALUATE ROUND %s: added %s as rounding to MAX_SCORE', roundIndex, delta)
  }

  // Calculate aggregates per fraud detection outcome
  // This is used for logging and telemetry
  /** @type {Partial<Record<import('./typings.js').FraudAssesment, number>>} */
  const fraudAssessments = {
    OK: 0,
    TASK_NOT_IN_ROUND: 0,
    DUP_INET_GROUP: 0,
    TOO_MANY_TASKS: 0
  }
  for (const m of measurements) {
    fraudAssessments[m.fraudAssessment] = (fraudAssessments[m.fraudAssessment] ?? 0) + 1
  }
  logger.log(
    'EVALUATE ROUND %s: Evaluated %s measurements, found %s honest entries.\n%o',
    roundIndex,
    measurements.length,
    honestMeasurements.length,
    fraudAssessments
  )

  const fraudDetectionDuration = Date.now() - started

  // Submit scores to IE

  const totalScore = Object.values(participants).reduce((sum, val) => sum + val, 0n)
  logger.log(
    'EVALUATE ROUND %s: Invoking IE.setScores(); number of participants: %s, total score: %s',
    roundIndex,
    Object.keys(participants).length,
    totalScore === 1000000000000000n ? '100%' : totalScore
  )

  const start = Date.now()
<<<<<<< HEAD
  const addresses = Object.keys(participants)
  const values = Object.values(participants)
  const digest = ethers.solidityPackedKeccak256(
    ['address[]', 'uint256[]'],
    [addresses, values]
  )
  const signed = await signer.signMessage(digest)
  const { v, r, s } = ethers.Signature.from(signed)

  try {
    const res = await fetch('https://spark-rewards.fly.dev/scores', {
      method: 'POST',
      body: JSON.stringify({
        participants: addresses,
        values: values.map(n => String(n)),
        signature: { v, r, s }
=======
  const buckets = createSetScoresBuckets(participants)
  for (const [bucketIndex, bucket] of Object.entries(buckets)) {
    try {
      const tx = await ieContractWithSigner.setScores(
        roundIndex,
        bucket.participants,
        bucket.scores
      )
      logger.log(
        'EVALUATE ROUND %s: IE.setScores() TX hash: %s CALL: %s/%s',
        roundIndex,
        tx.hash,
        Number(bucketIndex) + 1,
        buckets.length
      )
      await stuckTransactionsCanceller.addPending(tx)
      ;(async () => {
        await tx.wait()
        stuckTransactionsCanceller.removeConfirmed(tx)
      })().catch(console.error)
    } catch (err) {
      logger.error('CANNOT SUBMIT SCORES FOR ROUND %s (CALL %s/%s): %s',
        roundIndex,
        Number(bucketIndex) + 1,
        buckets.length,
        err
      )
      Sentry.captureException(err, {
        extra: {
          roundIndex,
          bucketIndex: Number(bucketIndex) + 1,
          bucketCount: buckets.length
        }
>>>>>>> b5f3ab60
      })
    })
    if (res.status !== 200) {
      throw new Error(
        `spark-rewards responded with ${res.status}: ${await res.text().catch(err => err)}`
      )
    }
    logger.log('EVALUATE ROUND %s: POST /scores', roundIndex)
  } catch (err) {
    logger.error('CANNOT SUBMIT SCORES FOR ROUND %s: %s',
      roundIndex,
      err
    )
    Sentry.captureException(err, { extra: { roundIndex } })
  }
  const setScoresDuration = Date.now() - start

  recordTelemetry('evaluate', point => {
    point.intField('round_index', roundIndex)
    point.intField('total_participants', Object.keys(participants).length)
    point.intField('total_measurements', measurements.length)
    point.intField('total_nodes', countUniqueNodes(measurements))
    point.intField('honest_measurements', honestMeasurements.length)
    point.intField('set_scores_duration_ms', setScoresDuration)
    point.intField('fraud_detection_duration_ms', fraudDetectionDuration)

    for (const [type, count] of Object.entries(fraudAssessments)) {
      point.intField(`measurements_${type}`, count)
    }
  })

  const ignoredErrors = []

  try {
    recordTelemetry('retrieval_stats_honest', (point) => {
      point.intField('round_index', roundIndex)
      buildRetrievalStats(honestMeasurements, point)
    })
  } catch (err) {
    console.error('Cannot record retrieval stats (honest).', err)
    ignoredErrors.push(err)
    Sentry.captureException(err)
  }

  try {
    recordTelemetry('retrieval_stats_all', (point) => {
      point.intField('round_index', roundIndex)
      buildRetrievalStats(measurements, point)
    })
  } catch (err) {
    console.error('Cannot record retrieval stats (all).', err)
    ignoredErrors.push(err)
    Sentry.captureException(err)
  }

  try {
    recordTelemetry('committees', (point) => {
      point.intField('round_index', roundIndex)
      point.intField('committees_all', committees.length)
      point.intField('committees_too_small',
        committees
          .filter(c => c.evaluation?.retrievalResult === 'COMMITTEE_TOO_SMALL')
          .length
      )
      recordCommitteeSizes(committees, point)
    })
  } catch (err) {
    console.error('Cannot record committees.', err)
    ignoredErrors.push(err)
    Sentry.captureException(err)
  }

  if (createPgClient) {
    try {
      await updatePublicStats({
        createPgClient,
        committees,
        honestMeasurements,
        allMeasurements: measurements,
        findDealClients: (minerId, cid) => sparkRoundDetails.retrievalTasks
          .find(t => t.cid === cid && t.minerId === minerId)?.clients
      })
    } catch (err) {
      console.error('Cannot update public stats.', err)
      ignoredErrors.push(err)
      Sentry.captureException(err)
    }
  }

  return { ignoredErrors }
}

/**
 * @param {object} args
 * @param {bigint} args.roundIndex
 * @param {Measurement[]} args.measurements
 * @param {import('./typings.js').RoundDetails} args.sparkRoundDetails
 * @param {number} args.requiredCommitteeSize
 * @param {Pick<Console, 'log' | 'error'>} args.logger
 */
export const runFraudDetection = async ({
  roundIndex,
  measurements,
  sparkRoundDetails,
  requiredCommitteeSize,
  logger
}) => {
  const randomness = await pRetry(
    () => getRandomnessForSparkRound(Number(sparkRoundDetails.startEpoch)),
    {
      async onFailedAttempt (error) {
        console.warn(error)
        console.warn('Drand request failed. Retrying...')
      }
    }
  )

  const taskBuildingStarted = Date.now()
  const tasksAllowedForStations = await getTasksAllowedForStations(
    sparkRoundDetails,
    randomness,
    measurements
  )

  logger.log(
    'EVALUATE ROUND %s: built per-node task lists in %sms [Tasks=%s;TN=%s;Nodes=%s]',
    roundIndex,
    Date.now() - taskBuildingStarted,
    sparkRoundDetails.retrievalTasks.length,
    sparkRoundDetails.maxTasksPerNode,
    tasksAllowedForStations.size
  )

  //
  // 0. Filter out measurements missing required fields.
  //
  for (const m of measurements) {
    if (!m.indexerResult) {
      m.fraudAssessment = 'IPNI_NOT_QUERIED'
    }
  }

  //
  // 1. Filter out measurements not belonging to any valid task in this round
  //    or missing some of the required fields like `inet_group`
  //
  for (const m of measurements) {
    if (m.fraudAssessment) continue

    // sanity checks to get nicer errors if we forget to set required fields in unit tests
    assert(typeof m.inet_group === 'string', 'missing inet_group')
    assert(typeof m.finished_at === 'number', 'missing finished_at')

    const isValidTask = sparkRoundDetails.retrievalTasks.some(
      t => t.cid === m.cid && t.minerId === m.minerId
    )
    if (!isValidTask) {
      m.fraudAssessment = 'TASK_NOT_IN_ROUND'
      continue
    }

    const isValidTaskForNode = tasksAllowedForStations.get(m.stationId).some(
      t => t.cid === m.cid && t.minerId === m.minerId
    )
    if (!isValidTaskForNode) {
      m.fraudAssessment = 'TASK_WRONG_NODE'
    }
  }

  //
  // 2. Accept only maxTasksPerNode measurements from each inet group
  //
  /** @type {Map<string, Measurement[]>} */
  const inetGroups = new Map()
  for (const m of measurements) {
    if (m.fraudAssessment) continue

    const key = m.inet_group
    let group = inetGroups.get(key)
    if (!group) {
      group = []
      inetGroups.set(key, group)
    }

    group.push(m)
  }

  const getHash = async (/** @type {Measurement} */ m) => {
    const bytes = await globalThis.crypto.subtle.digest('SHA-256', Buffer.from(new Date(m.finished_at).toISOString()))
    return Buffer.from(bytes).toString('hex')
  }

  for (const [key, groupMeasurements] of inetGroups.entries()) {
    debug('Evaluating measurements from inet group %s', key)

    // Pick one measurement per task to reward and mark all others as not eligible for rewards.
    // We also want to reward at most `maxTasksPerNode` measurements in each inet group.
    //
    // The difficult part: how to choose a measurement randomly but also fairly, so
    // that each measurement has the same chance of being picked for the reward?
    // We also want the selection algorithm to be deterministic.
    //
    // Note that we cannot rely on participant addresses because it's super easy
    // for node operators to use a different address for each measurement.
    //
    // Let's start with a simple algorithm we can later tweak:
    // 1. Hash the `finished_at` timestamp recorded by the server
    // 2. Pick the measurement with the lowest hash value
    // This relies on the fact that the hash function has a random distribution.
    // We are also making the assumption that each measurement has a distinct `finished_at` field.
    //
    const measurementsWithHash = await Promise.all(
      groupMeasurements.map(async (m) => ({ m, h: await getHash(m) }))
    )
    // Sort measurements using the computed hash
    measurementsWithHash.sort((a, b) => a.h.localeCompare(b.h, 'en'))

    const tasksSeen = new Set()
    for (const { m, h } of measurementsWithHash) {
      const taskId = getTaskId(m)

      if (tasksSeen.has(taskId)) {
        debug('  pa: %s h: %s task: %s - task was already rewarded', m.participantAddress, h, taskId)
        m.fraudAssessment = 'DUP_INET_GROUP'
        continue
      }

      if (tasksSeen.size >= sparkRoundDetails.maxTasksPerNode) {
        debug('  pa: %s h: %s task: %s - already rewarded max tasks', m.participantAddress, h, taskId)
        m.fraudAssessment = 'TOO_MANY_TASKS'
        continue
      }

      tasksSeen.add(taskId)
      m.fraudAssessment = 'OK'
      debug('  pa: %s h: %s task: %s - REWARD', m.participantAddress, h, taskId)
    }
  }

  //
  // 3. Group measurements to per-task committees and find majority result
  //

  // PERFORMANCE: Avoid duplicating the array of measurements because there are
  // hundreds of thousands of them. All the function groupMeasurementsToCommittees
  // needs is to iterate over the accepted measurements once.
  const iterateAcceptedMeasurements = function * () {
    for (const m of measurements) {
      if (m.fraudAssessment !== 'OK') continue
      yield m
    }
  }

  const committees = groupMeasurementsToCommittees(iterateAcceptedMeasurements())

  for (const c of committees.values()) {
    c.evaluate({ requiredCommitteeSize })
  }

  if (debug.enabled) {
    for (const m of measurements) {
      // Print round & participant address & CID together to simplify lookup when debugging
      // Omit the `m` object from the format string to get nicer formatting
      debug(
        'FRAUD ASSESSMENT for round=%s client=%s cid=%s minerId=%s',
        roundIndex,
        m.participantAddress,
        m.cid,
        m.minerId,
        m)
    }
  }

  return { committees: Array.from(committees.values()) }
}

/**
 * @param {Measurement[]} measurements
 */
const countUniqueNodes = (measurements) => {
  const nodes = new Set()
  for (const m of measurements) {
    const key = `${m.inet_group}::${m.participantAddress}`
    nodes.add(key)
  }
  return nodes.size
}<|MERGE_RESOLUTION|>--- conflicted
+++ resolved
@@ -6,11 +6,8 @@
 import { buildRetrievalStats, getTaskId, recordCommitteeSizes } from './retrieval-stats.js'
 import { getTasksAllowedForStations } from './tasker.js'
 import { groupMeasurementsToCommittees } from './committee.js'
-<<<<<<< HEAD
 import { ethers } from 'ethers'
-=======
 import pRetry from 'p-retry'
->>>>>>> b5f3ab60
 
 /** @import {Measurement} from './preprocess.js' */
 
@@ -32,7 +29,6 @@
  * @param {import('./typings.js').RecordTelemetryFn} args.recordTelemetry
  * @param {import('./typings.js').CreatePgClient} [args.createPgClient]
  * @param {Pick<Console, 'log' | 'error'>} args.logger
- * @param {import('cancel-stuck-transactions').StuckTransactionsCanceller} args.stuckTransactionsCanceller
  */
 export const evaluate = async ({
   round,
@@ -44,8 +40,7 @@
   fetchRoundDetails,
   recordTelemetry,
   createPgClient,
-  logger,
-  stuckTransactionsCanceller
+  logger
 }) => {
   requiredCommitteeSize ??= REQUIRED_COMMITTEE_SIZE
 
@@ -127,7 +122,6 @@
   )
 
   const start = Date.now()
-<<<<<<< HEAD
   const addresses = Object.keys(participants)
   const values = Object.values(participants)
   const digest = ethers.solidityPackedKeccak256(
@@ -144,41 +138,6 @@
         participants: addresses,
         values: values.map(n => String(n)),
         signature: { v, r, s }
-=======
-  const buckets = createSetScoresBuckets(participants)
-  for (const [bucketIndex, bucket] of Object.entries(buckets)) {
-    try {
-      const tx = await ieContractWithSigner.setScores(
-        roundIndex,
-        bucket.participants,
-        bucket.scores
-      )
-      logger.log(
-        'EVALUATE ROUND %s: IE.setScores() TX hash: %s CALL: %s/%s',
-        roundIndex,
-        tx.hash,
-        Number(bucketIndex) + 1,
-        buckets.length
-      )
-      await stuckTransactionsCanceller.addPending(tx)
-      ;(async () => {
-        await tx.wait()
-        stuckTransactionsCanceller.removeConfirmed(tx)
-      })().catch(console.error)
-    } catch (err) {
-      logger.error('CANNOT SUBMIT SCORES FOR ROUND %s (CALL %s/%s): %s',
-        roundIndex,
-        Number(bucketIndex) + 1,
-        buckets.length,
-        err
-      )
-      Sentry.captureException(err, {
-        extra: {
-          roundIndex,
-          bucketIndex: Number(bucketIndex) + 1,
-          bucketCount: buckets.length
-        }
->>>>>>> b5f3ab60
       })
     })
     if (res.status !== 200) {
