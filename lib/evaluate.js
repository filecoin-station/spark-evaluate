--- conflicted
+++ resolved
@@ -3,7 +3,8 @@
 
 const debug = createDebug('spark:evaluate')
 
-<<<<<<< HEAD
+export const MAX_SCORE = 1_000_000_000_000_000n
+
 /**
  * @param {object} args
  * @param {any} args.rounds (TODO: replace `any` with proper type)
@@ -13,10 +14,6 @@
  * @param {import('./typings').RecordTelemetryFn} args.recordTelemetry
  * @param {Console} args.logger
  */
-=======
-export const MAX_SCORE = 1_000_000_000_000_000n
-
->>>>>>> dfc11406
 export const evaluate = async ({
   rounds,
   roundIndex,
