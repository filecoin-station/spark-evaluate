<<<<<<< HEAD
import { record } from './telemetry.js'
import { SPARK_API } from './config.js'

=======
>>>>>>> b5c01362
export const evaluate = async ({
  rounds,
  roundIndex,
  ieContractWithSigner,
  recordTelemetry,
  logger
}) => {
  // Get measurements
  /** @type {Record<string, any>[]} */
  const measurements = rounds[roundIndex] || []

  // Detect fraud
  await runFraudDetection(roundIndex, measurements)
  const honestMeasurements = measurements.filter(m => m.fraudAssessment === 'OK')

  // Calculate reward shares
  const participants = {}
  for (const measurement of honestMeasurements) {
    if (!participants[measurement.participantAddress]) {
      participants[measurement.participantAddress] = 0n
    }
    participants[measurement.participantAddress] += 1n
  }
  for (const [participantAddress, participantTotal] of Object.entries(participants)) {
    participants[participantAddress] = participantTotal *
      1_000_000_000_000_000n /
      BigInt(honestMeasurements.length)
  }

  // Submit scores to IE
  logger.log('setScores()')
  const start = new Date()
  const tx = await ieContractWithSigner.setScores(
    roundIndex,
    Object.keys(participants),
    Object.values(participants)
  )
  const setScoresDuration = new Date() - start
  logger.log(`Hash: ${tx.hash}`)

  // Clean up
  delete rounds[roundIndex]

<<<<<<< HEAD
  // Calculate aggregates per fraud detection outcome
  const assessments = {
    OK: 0,
    INVALID_TASK: 0
  }
  for (const m of measurements) {
    assessments[m.fraudAssessment] = (assessments[m.fraudAssessment] ?? 0) + 1
  }

  record('evaluate', point => {
=======
  recordTelemetry('evaluate', point => {
>>>>>>> b5c01362
    point.intField('round_index', roundIndex)
    point.intField('total_participants', Object.keys(participants).length)
    point.intField('total_measurements', measurements.length)
    point.intField('honest_measurements', honestMeasurements.length)
    point.intField('set_scores_duration_ms', setScoresDuration)

    for (const a in assessments) {
      point.intField(`measurements_${a}`, assessments[a])
    }
  })
}

export const runFraudDetection = async (roundIndex, measurements) => {
  const roundDetails = await fetchRoundDetails(roundIndex)
  for (const m of measurements) {
    const isValidTask = roundDetails.retrievalTasks.some(t =>
      t.cid === m.cid && t.providerAddress === m.provider_address & t.protocol === m.protocol
    )
    if (!isValidTask) {
      m.fraudAssessment = 'INVALID_TASK'
      continue
    }

    // TODO: add more fraud detections

    m.fraudAssessment = 'OK'
  }
}

const fetchRoundDetails = async (/** @type {BigInt} */ roundIndex) => {
  const start = new Date()
  let status = 0

  try {
    const res = await fetch(`${SPARK_API}/rounds/${roundIndex}`)
    status = res.status
    if (!res.ok) {
      const msg = `Cannot fetch tasks for round ${roundIndex}: ${status}\n${await res.text()}`
      throw new Error(msg)
    }
    /** @type {import('./typings.d.ts').RoundDetails} */
    const details = res.json()
    return details
  } finally {
    record('fetch_tasks_for_round', point => {
      point.intField('round_index', roundIndex)
      point.intField('fetch_duration_ms', new Date() - start)
      point.intField('status', status)
    })
  }
}<|MERGE_RESOLUTION|>--- conflicted
+++ resolved
@@ -1,9 +1,6 @@
-<<<<<<< HEAD
 import { record } from './telemetry.js'
 import { SPARK_API } from './config.js'
 
-=======
->>>>>>> b5c01362
 export const evaluate = async ({
   rounds,
   roundIndex,
@@ -47,28 +44,24 @@
   // Clean up
   delete rounds[roundIndex]
 
-<<<<<<< HEAD
   // Calculate aggregates per fraud detection outcome
-  const assessments = {
+  const fraudAssessments = {
     OK: 0,
     INVALID_TASK: 0
   }
   for (const m of measurements) {
-    assessments[m.fraudAssessment] = (assessments[m.fraudAssessment] ?? 0) + 1
+    fraudAssessments[m.fraudAssessment] = (fraudAssessments[m.fraudAssessment] ?? 0) + 1
   }
 
-  record('evaluate', point => {
-=======
   recordTelemetry('evaluate', point => {
->>>>>>> b5c01362
     point.intField('round_index', roundIndex)
     point.intField('total_participants', Object.keys(participants).length)
     point.intField('total_measurements', measurements.length)
     point.intField('honest_measurements', honestMeasurements.length)
     point.intField('set_scores_duration_ms', setScoresDuration)
 
-    for (const a in assessments) {
-      point.intField(`measurements_${a}`, assessments[a])
+    for (const [type, count] of Object.entries(fraudAssessments)) {
+      point.intField(`measurements_${type}`, count)
     }
   })
 }
