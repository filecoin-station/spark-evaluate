import createDebug from 'debug'
import assert from 'node:assert'
import * as Sentry from '@sentry/node'
import { buildRetrievalStats } from './retrieval-stats.js'
import { createReadStream } from 'node:fs'
import split2 from 'split2'
import fs from 'node:fs/promises'

const debug = createDebug('spark:evaluate')

export const MAX_SCORE = 1_000_000_000_000_000n

const iterateMeasurements = (file = '/tmp/file.txt') => {
  const rs = createReadStream('/tmp/file.txt')
  const split = split2(JSON.parse)
  rs.pipe(split)
  return split
}

const iterateMeasurementsWithFraudAssessment = async function * () {
  const all = iterateMeasurements()
  const invalidTask = iterateMeasurements(`/tmp/${roundIndex}/invalid-task.txt`)
  const dupInetGroup = iterateMeasurements(`/tmp/${roundIndex}/dup-inet-group.txt`)
  for await (const m of all) {
    const invalidTaskM = await invalidTask.next()
    const dupInetGroupM = await dupInetGroup.next()
    yield {
      m,
      fraudAssessment: invalidTaskM.value
        ? 'INVALID_TASK'
        : dupInetGroupM.value
          ? 'DUP_INET_GROUP'
          : 'OK'
    }
  }
}

/**
 * @param {object} args
 * @param {any} args.rounds (TODO: replace `any` with proper type)
 * @param {BigInt} args.roundIndex
 * @param {any} args.ieContractWithSigner
 * @param {import('./spark-api').fetchRoundDetails} args.fetchRoundDetails,
 * @param {import('./typings').RecordTelemetryFn} args.recordTelemetry
 * @param {Console} args.logger
 */
export const evaluate = async ({
  roundIndex,
  ieContractWithSigner,
  fetchRoundDetails,
  recordTelemetry,
  logger
}) => {
  // Detect fraud

  const sparkRoundDetails = await fetchRoundDetails(ieContractWithSigner.address, roundIndex, recordTelemetry)
  // Omit the roundDetails object from the format string to get nicer formatting
  debug('ROUND DETAILS for round=%s', roundIndex, sparkRoundDetails)

  const fraudDetectionStats = await runFraudDetection(roundIndex, sparkRoundDetails)
  const honestMeasurements = measurements.filter(m => m.fraudAssessment === 'OK')

  // Calculate reward shares
  const participants = {}
  let sum = 0n
  for (const measurement of honestMeasurements) {
    if (!participants[measurement.participantAddress]) {
      participants[measurement.participantAddress] = 0n
    }
    participants[measurement.participantAddress] += 1n
  }
  for (const [participantAddress, participantTotal] of Object.entries(participants)) {
    const score = participantTotal *
      MAX_SCORE /
      BigInt(honestMeasurements.length)
    participants[participantAddress] = score
    sum += score
  }

  if (sum < MAX_SCORE) {
    const delta = MAX_SCORE - sum
    const score = (participants['0x000000000000000000000000000000000000dEaD'] ?? 0n) + delta
    participants['0x000000000000000000000000000000000000dEaD'] = score
    logger.log('EVALUATE ROUND %s: added %s as rounding to MAX_SCORE', roundIndex, delta)
  }

  // Calculate aggregates per fraud detection outcome
  // This is used for logging and telemetry
  /** @type {Record<import('./typings').FraudAssesment, number> */
  const fraudAssessments = {
    OK: 0,
    INVALID_TASK: 0,
    DUP_INET_GROUP: 0
  }
  for (const m of measurements) {
    fraudAssessments[m.fraudAssessment] = (fraudAssessments[m.fraudAssessment] ?? 0) + 1
  }
  logger.log(
    'EVALUATE ROUND %s: Evaluated %s measurements, found %s honest entries.\n%o',
    roundIndex,
    measurements.length,
    honestMeasurements.length,
    fraudAssessments
  )
  logger.log(
    'EVALUATE ROUND %s: Success rate of winning per-inet-group task reward:\n%o',
    roundIndex,
    fraudDetectionStats.groupWinning
  )

  // Submit scores to IE

  const totalScore = Object.values(participants).reduce((sum, val) => sum + val, 0n)
  logger.log(
    'EVALUATE ROUND %s: Invoking IE.setScores(); number of participants: %s, total score: %s',
    roundIndex,
    Object.keys(participants).length,
    totalScore === 1000000000000000n ? '100%' : totalScore
  )

  const start = new Date()
  const tx = await ieContractWithSigner.setScores(
    roundIndex,
    Object.keys(participants),
    Object.values(participants)
  )
  const setScoresDuration = new Date() - start
  logger.log('EVALUATE ROUND %s: IE.setScores() TX hash: %s', roundIndex, tx.hash)

  // Clean up
  delete rounds[roundIndex]

  recordTelemetry('evaluate', point => {
    point.intField('round_index', roundIndex)
    point.intField('total_participants', Object.keys(participants).length)
    point.intField('total_measurements', measurements.length)
    point.intField('honest_measurements', honestMeasurements.length)
    point.intField('set_scores_duration_ms', setScoresDuration)

    for (const [type, count] of Object.entries(fraudAssessments)) {
      point.intField(`measurements_${type}`, count)
    }

    for (const [key, value] of Object.entries(fraudDetectionStats.groupWinning)) {
      // At some point, we had a bug in the evaluation pipeline which caused some group winning
      // rates to be undefined or NaN. InfluxDB client rejected such values, which triggered
      // unhandled error. Let's avoid that situation by ignoring such data points.
      try {
        point.floatField(`group_winning_${key}`, value)
      } catch (err) {
        console.error(err)
        Sentry.captureException(err, { extra: { roundIndex } })
      }
    }
  })

  try {
    recordTelemetry('retrieval_stats_honest', (point) => {
      point.intField('round_index', roundIndex)
      buildRetrievalStats(honestMeasurements, point)
    })
  } catch (err) {
    console.error('Cannot record retrieval stats (honest).', err)
    Sentry.captureException(err)
  }

  try {
    recordTelemetry('retrieval_stats_all', (point) => {
      point.intField('round_index', roundIndex)
      buildRetrievalStats(measurements, point)
    })
  } catch (err) {
    console.error('Cannot record retrieval stats (all).', err)
    Sentry.captureException(err)
  }
}

/**
 * @param {number} roundIndex
 * @param {import('./typings').Measurement[]} measurements
 * @param {import('./typings').RoundDetails} sparkRoundDetails
 * @returns {Promise<import('./typings').FraudDetectionStats>}
 */
export const runFraudDetection = async (roundIndex, sparkRoundDetails) => {
  const invalidTaskFile = await fs.open(`/tmp/${roundIndex}/invalid-task.txt`, 'a')
  const dupInetGroupFile = await fs.open(`/tmp/${roundIndex}/dup-inet-group.txt`, 'a')

  //
  // 1. Filter out measurements not belonging to any valid task in this round
  //    or missing some of the required fields like `inet_group`
  //
  for await (const m of iterateMeasurements()) {
    // sanity checks to get nicer errors if we forget to set required fields in unit tests
    assert(typeof m.inet_group === 'string', 'missing inet_group')
    assert(typeof m.finished_at === 'number', 'missing finished_at')

    const isValidTask = sparkRoundDetails.retrievalTasks.some(t =>
      t.cid === m.cid && t.providerAddress === m.provider_address & t.protocol === m.protocol
    )
    if (!isValidTask) {
      await invalidTaskFile.appendFile(JSON.stringify(m) + '\n')
      debug(
        'FRAUD ASSESSMENT for round=%s client=%s cid=%s',
        roundIndex,
        m.participantAddress,
        m.cid,
        'INVALID_TASK'
      )
    } else {
      await invalidTaskFile.appendFile('null\n')
    }

    //
    // 2. Reward only one participant in each inet group
    //
    const key = `${m.inet_group}::${m.cid}::${m.provider_address}`
<<<<<<< HEAD
    await fs.mkdir(`/tmp/${roundIndex}`)
    await fs.appendFile(`/tmp/${roundIndex}/${key}`, JSON.stringify(m) + '\n')
=======
    let group = taskGroups.get(key)
    if (!group) {
      group = []
      taskGroups.set(key, group)
    }

    group.push(m)
  }

  const getHash = async (/** @type {import('./typings').Measurement} */ m) => {
    const bytes = await globalThis.crypto.subtle.digest('SHA-256', Buffer.from(new Date(m.finished_at).toISOString()))
    return Buffer.from(bytes).toString('hex')
>>>>>>> 69cf8912
  }

  const taskGroupKeys = await fs.readdir(`/tmp/${roundIndex}`)
  const taskGroupWinners = new Map()
  for (const key of taskGroupKeys) {
    debug('Evaluating measurements in group %s', key)

    // Pick one measurement to reward and mark all others as not eligible for rewards
    // The difficult part: how to choose a measurement randomly but also fairly, so
    // that each measurement has the same chance of being picked for the reward?
    // We also want the selection algorithm to be deterministic.
    //
    // Note that we cannot rely on participant addresses because it's super easy
    // for node operators to use a different address for each measurement.
    //
    // Let's start with a simple algorithm we can later tweak:
    // 1. Hash the `finished_at` timestamp recorded by the server
    // 2. Pick the measurement with the lowest hash value
    // This relies on the fact that the hash function has a random distribution.
    // We are also making the assumption that each measurement has a distinct `finished_at` field.

    const chosen = { m: null, h: null }
    for (const m of await iterateMeasurements(`/tmp/${roundIndex}/${key}`)) {
      const h = await getHash(m)
      if (chosen.m === null) {
        debug('  m[0] pa: %s h: %s', chosen.m.participantAddress, chosen.h)
        chosen.m = m
        chosen.h = h
      } else {
        debug('  m[%s] pa: %s h: %s', i, m.participantAddress, h)
        if (h < chosen.h) {
          debug('  ^^ new winner')
          chosen.m = m
          chosen.h = h
        }
      }
    }
    taskGroupWinners.set(key, chosen.h)
  }

  const getHash = async (/** @type {import('./typings').Measurement} */ m) => {
    const bytes = await globalThis.crypto.subtle.digest('SHA-256', Buffer.from(m.finished_at))
    return Buffer.from(bytes).toString('hex')
  }

  for await (const m of iterateMeasurements()) {
    const taskGroup = `${m.inet_group}::${m.cid}::${m.provider_address}`
    const h = await getHash(m)
    if (taskGroupWinners.get(taskGroup) !== h) {
      await dupInetGroupFile.appendFile(JSON.stringify(m) + '\n')
      debug(
        'FRAUD ASSESSMENT for round=%s client=%s cid=%s',
        roundIndex,
        m.participantAddress,
        m.cid,
        'DUP_INET_GROUP'
      )
    } else {
      await dupInetGroupFile.appendFile('null\n')
      debug(
        'FRAUD ASSESSMENT for round=%s client=%s cid=%s',
        roundIndex,
        m.participantAddress,
        m.cid,
        'OK'
      )
    }
  }

  return {
    groupWinning: calculateInetGroupSuccessRates(taskGroupKeys)
  }
}

/**
 * For each participant, calculate how many valid measurements were rewarded or
 * rejected by our inet_group algorithm. Multiple measurements submitted for the same task
 * are considered as one measurement.
 *
 * @param {Array<string>} taskGroupKeys
 * @returns {import('./typings').GroupWinningStats}
 */
const calculateInetGroupSuccessRates = (taskGroupKeys) => {
  debug('calculateInetGroupSuccessRates')

  /** @type {Map<string, {won: number, lost: number}> */
  const participantStats = new Map()

  for (const taskGroupKey of taskGroupKeys) {
    const [inetGroup, cid] = taskGroupKey.split('::')
    debug(
      '  measurements for inet_group=%s cid=%s',
      inetGroup,
      cid
    )
    // First, find participants that submitted some valid measurements for this task
    // and find out whether they were rewarded or not
    /** @type {Map<string, boolean>} */
    const taskParticipants = new Map()
    for await (const m of iterateMeasurements(`/tmp/${roundIndex}/${taskGroupKey}`)) {
      // TODO: Iterate with fraud assessment
      if (m.fraudAssessment === 'OK') {
        taskParticipants.set(m.participantAddress, true)
        debug('    %s -> won', m.participantAddress)
      } else if (m.fraudAssessment === 'DUP_INET_GROUP') {
        if (!taskParticipants.has(m.participantAddress)) {
          taskParticipants.set(m.participantAddress, false)
          debug('    %s -> lost', m.participantAddress)
        } else {
          debug('    %s -> skip (redundant)', m.participantAddress)
        }
      }
    }

    // Next, update each participant's winning score
    for (const [participantAddress, wasPickedForReward] of taskParticipants.entries()) {
      let s = participantStats.get(participantAddress)
      if (!s) {
        s = { won: 0, lost: 0 }
        participantStats.set(participantAddress, s)
      }

      s[wasPickedForReward ? 'won' : 'lost']++
    }
  }

  if (!participantStats.size) {
    console.log('This round has no participants with OK or DUP_INET_GROUP measurements.')
    return { min: 1, mean: 1, max: 1 }
  }

  // Finally, calculate the aggregate statistics
  const result = { min: 1.0, max: 0.0, mean: undefined }
  let sum = 0
  for (const [pa, s] of participantStats.entries()) {
    const successRate = s.won / (s.won + s.lost)
    if (successRate < result.min) result.min = successRate
    if (successRate > result.max) result.max = successRate
    sum += successRate
    debug('Winning rate for %s: won %s lost %s rate %s', pa, s.won, s.lost, successRate)
  }
  result.mean = sum / participantStats.size

  debug('Winning rates stats: %o', result)
  return result
}<|MERGE_RESOLUTION|>--- conflicted
+++ resolved
@@ -214,23 +214,8 @@
     // 2. Reward only one participant in each inet group
     //
     const key = `${m.inet_group}::${m.cid}::${m.provider_address}`
-<<<<<<< HEAD
     await fs.mkdir(`/tmp/${roundIndex}`)
     await fs.appendFile(`/tmp/${roundIndex}/${key}`, JSON.stringify(m) + '\n')
-=======
-    let group = taskGroups.get(key)
-    if (!group) {
-      group = []
-      taskGroups.set(key, group)
-    }
-
-    group.push(m)
-  }
-
-  const getHash = async (/** @type {import('./typings').Measurement} */ m) => {
-    const bytes = await globalThis.crypto.subtle.digest('SHA-256', Buffer.from(new Date(m.finished_at).toISOString()))
-    return Buffer.from(bytes).toString('hex')
->>>>>>> 69cf8912
   }
 
   const taskGroupKeys = await fs.readdir(`/tmp/${roundIndex}`)
@@ -272,7 +257,7 @@
   }
 
   const getHash = async (/** @type {import('./typings').Measurement} */ m) => {
-    const bytes = await globalThis.crypto.subtle.digest('SHA-256', Buffer.from(m.finished_at))
+    const bytes = await globalThis.crypto.subtle.digest('SHA-256', Buffer.from(new Date(m.finished_at).toISOString()))
     return Buffer.from(bytes).toString('hex')
   }
 
