--- conflicted
+++ resolved
@@ -1,14 +1,11 @@
+import * as Sentry from '@sentry/node'
 import createDebug from 'debug'
 import assert from 'node:assert'
-import * as Sentry from '@sentry/node'
+import pRetry from 'p-retry'
+import { getRandomnessForSparkRound } from './drand-client.js'
+import { updatePublicStats } from './public-stats.js'
 import { buildRetrievalStats, getTaskId, recordCommitteeSizes } from './retrieval-stats.js'
-import { updatePublicStats } from './public-stats.js'
-<<<<<<< HEAD
-import { getRandomnessForSparkRound } from './drand-client.js'
 import { getTasksAllowedForStations } from './tasker.js'
-=======
-import pRetry from 'p-retry'
->>>>>>> 7efdb95f
 
 const debug = createDebug('spark:evaluate')
 
