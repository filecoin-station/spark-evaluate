import assert from 'node:assert'
import { ethers } from 'ethers'
import { ethAddressFromDelegated } from '@glif/filecoin-address'
import { CarReader } from '@ipld/car'
import { validateBlock } from '@web3-storage/car-block-validator'
import { recursive as exporter } from 'ipfs-unixfs-exporter'
import createDebug from 'debug'
import { RoundData } from './round.js'

const debug = createDebug('spark:preprocess')

export class Measurement {
  constructor (m, pointerize = (v) => v) {
    this.participantAddress = pointerize(parseParticipantAddress(m.participant_address))
    this.retrievalResult = pointerize(getRetrievalResult(m))
    this.cid = pointerize(m.cid)
    this.spark_version = pointerize(m.spark_version)
    this.fraudAssessment = null
<<<<<<< HEAD
    this.inet_group = pointerize(m.inet_group)
    this.finished_at = m.finished_at
=======
    this.inet_group = m.inet_group
    this.finished_at = parseDateTime(m.finished_at)
>>>>>>> 704aee9b
    this.provider_address = m.provider_address
    this.protocol = pointerize(m.protocol)
    this.byte_length = m.byte_length
    this.start_at = parseDateTime(m.start_at)
    this.first_byte_at = parseDateTime(m.first_byte_at)
    this.end_at = parseDateTime(m.end_at)
  }
}

const parseDateTime = (str) => {
  if (!str) return undefined
  const value = new Date(str)
  if (Number.isNaN(value.getTime())) return undefined
  return value.getTime()
}

export const preprocess = async ({
  rounds,
  cid,
  roundIndex,
  fetchMeasurements,
  recordTelemetry,
  logger
}) => {
  if (!rounds[roundIndex]) {
    rounds[roundIndex] = new RoundData()
  }

  const start = new Date()
  /** @type import('./typings').Measurement[] */
  const measurements = await fetchMeasurements(cid)
  const fetchDuration = new Date() - start
  const validMeasurements = measurements
    // eslint-disable-next-line camelcase
    .map(measurement => {
      try {
        return new Measurement(measurement, rounds[roundIndex].pointerize)
      } catch (err) {
        logger.error('Invalid measurement:', err.message, measurement)
        return null
      }
    })
    .filter(measurement => {
      if (measurement === null) return false

      // Print round & participant address & CID together to simplify lookup when debugging
      // Omit the `m` object from the format string to get nicer formatting
      debug(
        'RETRIEVAL RESULT for round=%s client=%s cid=%s: %s',
        roundIndex,
        measurement.participantAddress,
        measurement.cid,
        measurement.retrievalResult,
        measurement)

      try {
        assertValidMeasurement(measurement)
        return true
      } catch (err) {
        logger.error('Invalid measurement:', err.message, measurement)
        return false
      }
    })
  logger.log(
    'PREPROCESS ROUND %s: Added measurements from CID %s\n%o',
    roundIndex,
    cid,
    { total: measurements.length, valid: validMeasurements.length }
  )

  const okCount = validMeasurements.reduce((c, m) => m.retrievalResult === 'OK' ? c + 1 : c, 0)
  const total = validMeasurements.length
  logger.log('Retrieval Success Rate: %s%s (%s of %s)', Math.round(100 * okCount / total), '%', okCount, total)

  rounds[roundIndex].measurements.push(...validMeasurements)

  recordTelemetry('preprocess', point => {
    point.intField('round_index', roundIndex)
    point.intField('total_measurements', measurements.length)
    point.intField('valid_measurements', validMeasurements.length)
    point.intField('fetch_duration_ms', fetchDuration)
  })

  /** @type {Map<string,number>} */
  const sparkVersions = new Map()
  for (const m of validMeasurements) {
    if (typeof m.spark_version !== 'string') continue
    const oldCount = sparkVersions.get(m.spark_version) ?? 0
    sparkVersions.set(m.spark_version, oldCount + 1)
  }
  recordTelemetry('spark_versions', point => {
    point.intField('round_index', roundIndex)
    let total = 0
    for (const [version, count] of sparkVersions.entries()) {
      point.intField(`v${version}`, count)
      total += count
    }
    point.intField('total', total)
  })

  return validMeasurements
}

export const fetchMeasurements = async cid => {
  const res = await fetch(
    `https://${encodeURIComponent(cid)}.ipfs.w3s.link?format=car`
  )
  if (!res.ok) {
    const msg = `Cannot fetch measurements ${cid}: ${res.status}\n${await res.text()}`
    throw new Error(msg)
  }
  const reader = await CarReader.fromIterable(res.body)
  const entries = exporter(cid, {
    async get (cid) {
      const block = await reader.get(cid)
      await validateBlock(block)
      return block.bytes
    }
  })
  for await (const entry of entries) {
    // Depending on size, entries might be packaged as `file` or `raw`
    // https://github.com/web3-storage/w3up/blob/e8bffe2ee0d3a59a977d2c4b7efe425699424e19/packages/upload-client/src/unixfs.js#L11
    if (entry.type === 'file' || entry.type === 'raw') {
      const bufs = []
      for await (const buf of entry.content()) {
        bufs.push(buf)
      }
      const json = Buffer.concat(bufs).toString()
      return JSON.parse(json)
    }
  }
  throw new Error('No measurements found')
}

export const parseParticipantAddress = filWalletAddress => {
  // ETH addresses don't need any conversion
  if (filWalletAddress.startsWith('0x')) {
    return filWalletAddress
  }

  if (!filWalletAddress || filWalletAddress.startsWith('f1') || filWalletAddress.startsWith('t1')) {
    // As a temporary fix to allow us to build & test the fraud detection pipeline,
    // we assign measurements from f1/t1 addresses to the same 0x participant.
    return '0x000000000000000000000000000000000000dEaD'
  }

  try {
    return ethAddressFromDelegated(filWalletAddress)
  } catch (err) {
    err.message = `Invalid participant address ${filWalletAddress}: ${err.message}`
    err.filWalletAddress = filWalletAddress
    throw err
  }
}

const assertValidMeasurement = measurement => {
  assert(
    typeof measurement === 'object' && measurement !== null,
    'object required'
  )
  assert(ethers.utils.isAddress(measurement.participantAddress), 'valid participant address required')
  assert(typeof measurement.inet_group === 'string', 'valid inet group required')
  assert(typeof measurement.finished_at === 'number', 'field `finished_at` must be set to a number')
}

/**
 * @param {import('./typings').Measurement} measurement
 * @return {import('./typings').RetrievalResult}
 */
export const getRetrievalResult = measurement => {
  if (measurement.timeout) return 'TIMEOUT'
  if (measurement.car_too_large) return 'CAR_TOO_LARGE'
  switch (measurement.status_code) {
    case 502: return 'BAD_GATEWAY'
    case 504: return 'GATEWAY_TIMEOUT'
  }
  if (measurement.status_code >= 300) return `ERROR_${measurement.status_code}`

  const ok = measurement.status_code >= 200 && typeof measurement.end_at === 'string'

  return ok ? 'OK' : 'UNKNOWN_ERROR'
}<|MERGE_RESOLUTION|>--- conflicted
+++ resolved
@@ -16,14 +16,9 @@
     this.cid = pointerize(m.cid)
     this.spark_version = pointerize(m.spark_version)
     this.fraudAssessment = null
-<<<<<<< HEAD
     this.inet_group = pointerize(m.inet_group)
-    this.finished_at = m.finished_at
-=======
-    this.inet_group = m.inet_group
     this.finished_at = parseDateTime(m.finished_at)
->>>>>>> 704aee9b
-    this.provider_address = m.provider_address
+    this.provider_address = pointerize(m.provider_address)
     this.protocol = pointerize(m.protocol)
     this.byte_length = m.byte_length
     this.start_at = parseDateTime(m.start_at)
