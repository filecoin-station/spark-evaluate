--- conflicted
+++ resolved
@@ -1,10 +1,7 @@
 import assert from 'node:assert'
 import { ethers } from 'ethers'
-<<<<<<< HEAD
 import { ethAddressFromDelegated } from '@glif/filecoin-address'
-=======
 import { record } from './telemetry.js'
->>>>>>> 3a01fde6
 
 export const preprocess = async ({
   rounds,
@@ -13,8 +10,10 @@
   web3Storage,
   logger
 }) => {
-<<<<<<< HEAD
-  const measurements = (await fetchMeasurements(web3Storage, cid))
+  const start = new Date()
+  const measurements = await fetchMeasurements(web3Storage, cid)
+  const fetchDuration = new Date() - start
+  const validMeasurements = measurements
     .map(measurement => {
       try {
         return {
@@ -37,22 +36,7 @@
         return false
       }
     })
-  logger.log(`Fetched ${measurements.length} valid measurements`)
-=======
-  const start = new Date()
-  const measurements = await fetchMeasurements(web3Storage, cid)
-  const fetchDuration = new Date() - start
-  const validMeasurements = measurements.filter(measurement => {
-    try {
-      assertValidMeasurement(measurement)
-      return true
-    } catch (err) {
-      logger.error('Invalid measurement', err.message, measurement)
-      return false
-    }
-  })
   logger.log(`Fetched ${validMeasurements.length} valid measurements`)
->>>>>>> 3a01fde6
 
   if (!rounds[roundIndex]) {
     rounds[roundIndex] = []
