import assert from 'node:assert'
import { ethers } from 'ethers'
import { ethAddressFromDelegated } from '@glif/filecoin-address'
import { CarReader } from '@ipld/car'
import { validateBlock } from '@web3-storage/car-block-validator'
import { recursive as exporter } from 'ipfs-unixfs-exporter'
import createDebug from 'debug'
<<<<<<< HEAD
=======
import { RoundData } from './round.js'
import pRetry from 'p-retry'
>>>>>>> 5a7291d5

const debug = createDebug('spark:preprocess')

export class Measurement {
  constructor (m, pointerize = (v) => v) {
    this.participantAddress = pointerize(parseParticipantAddress(m.participant_address))
    this.retrievalResult = pointerize(getRetrievalResult(m))
    this.cid = pointerize(m.cid)
    this.spark_version = pointerize(m.spark_version)
    this.fraudAssessment = null
    this.inet_group = pointerize(m.inet_group)
    this.finished_at = parseDateTime(m.finished_at)
    this.provider_address = pointerize(m.provider_address)
    this.protocol = pointerize(m.protocol)
    this.byte_length = m.byte_length
    this.start_at = parseDateTime(m.start_at)
    this.first_byte_at = parseDateTime(m.first_byte_at)
    this.end_at = parseDateTime(m.end_at)
    this.status_code = m.status_code
  }
}

const parseDateTime = (str) => {
  if (!str) return undefined
  const value = new Date(str)
  if (Number.isNaN(value.getTime())) return undefined
  return value.getTime()
}

export const preprocess = async ({
  round,
  cid,
  roundIndex,
  fetchMeasurements,
  recordTelemetry,
  logger
}) => {
  const start = new Date()
  /** @type import('./typings').Measurement[] */
  const measurements = await pRetry(
    () => fetchMeasurements(cid),
    {
      retries: 10,
      onFailedAttempt: err => {
        console.error(err)
        console.error(`Retrying ${cid} ${err.retriesLeft} more times`)
      }
    }
  )
  const fetchDuration = new Date() - start
  const validMeasurements = measurements
    // eslint-disable-next-line camelcase
    .map(measurement => {
      try {
        return new Measurement(measurement, round.pointerize)
      } catch (err) {
        logger.error('Invalid measurement:', err.message, measurement)
        return null
      }
    })
    .filter(measurement => {
      if (measurement === null) return false

      // Print round & participant address & CID together to simplify lookup when debugging
      // Omit the `m` object from the format string to get nicer formatting
      debug(
        'RETRIEVAL RESULT for round=%s client=%s cid=%s: %s',
        roundIndex,
        measurement.participantAddress,
        measurement.cid,
        measurement.retrievalResult,
        measurement)

      try {
        assertValidMeasurement(measurement)
        return true
      } catch (err) {
        logger.error('Invalid measurement:', err.message, measurement)
        return false
      }
    })
  logger.log(
    'PREPROCESS ROUND %s: Added measurements from CID %s\n%o',
    roundIndex,
    cid,
    { total: measurements.length, valid: validMeasurements.length }
  )

  const okCount = validMeasurements.reduce((c, m) => m.retrievalResult === 'OK' ? c + 1 : c, 0)
  const total = validMeasurements.length
  logger.log('Retrieval Success Rate: %s%s (%s of %s)', Math.round(100 * okCount / total), '%', okCount, total)

  round.measurements.push(...validMeasurements)

  recordTelemetry('preprocess', point => {
    point.intField('round_index', roundIndex)
    point.intField('total_measurements', measurements.length)
    point.intField('valid_measurements', validMeasurements.length)
    point.intField('fetch_duration_ms', fetchDuration)
  })

  /** @type {Map<string,number>} */
  const sparkVersions = new Map()
  for (const m of validMeasurements) {
    if (typeof m.spark_version !== 'string') continue
    const oldCount = sparkVersions.get(m.spark_version) ?? 0
    sparkVersions.set(m.spark_version, oldCount + 1)
  }
  recordTelemetry('spark_versions', point => {
    point.intField('round_index', roundIndex)
    let total = 0
    for (const [version, count] of sparkVersions.entries()) {
      point.intField(`v${version}`, count)
      total += count
    }
    point.intField('total', total)
  })

  return validMeasurements
}

export const fetchMeasurements = async cid => {
  const res = await fetch(
    `https://${encodeURIComponent(cid)}.ipfs.w3s.link?format=car`
  )
  if (!res.ok) {
    const msg = `Cannot fetch measurements ${cid}: ${res.status}\n${await res.text()}`
    throw new Error(msg)
  }
  const reader = await CarReader.fromIterable(res.body)
  const entries = exporter(cid, {
    async get (blockCid) {
      const block = await reader.get(blockCid)
      try {
        await validateBlock(block)
      } catch (err) {
        throw new Error(
          `Invalid block ${blockCid} of root ${cid}`, { cause: err }
        )
      }
      return block.bytes
    }
  })
  for await (const entry of entries) {
    // Depending on size, entries might be packaged as `file` or `raw`
    // https://github.com/web3-storage/w3up/blob/e8bffe2ee0d3a59a977d2c4b7efe425699424e19/packages/upload-client/src/unixfs.js#L11
    if (entry.type === 'file' || entry.type === 'raw') {
      const bufs = []
      for await (const buf of entry.content()) {
        bufs.push(buf)
      }
      return parseMeasurements(Buffer.concat(bufs).toString())
    }
  }
  throw new Error('No measurements found')
}

export const parseMeasurements = str => {
  // Supports
  // - NDJSON (new format)
  // - JSON array on a single line (old format)
  const ret = str.split('\n').filter(Boolean).map(line => JSON.parse(line))
  if (ret.length === 1 && Array.isArray(ret[0])) return ret[0]
  return ret
}

export const parseParticipantAddress = filWalletAddress => {
  // ETH addresses don't need any conversion
  if (filWalletAddress.startsWith('0x')) {
    return filWalletAddress
  }

  if (!filWalletAddress || filWalletAddress.startsWith('f1') || filWalletAddress.startsWith('t1')) {
    // As a temporary fix to allow us to build & test the fraud detection pipeline,
    // we assign measurements from f1/t1 addresses to the same 0x participant.
    return '0x000000000000000000000000000000000000dEaD'
  }

  try {
    return ethAddressFromDelegated(filWalletAddress)
  } catch (err) {
    err.message = `Invalid participant address ${filWalletAddress}: ${err.message}`
    err.filWalletAddress = filWalletAddress
    throw err
  }
}

const assertValidMeasurement = measurement => {
  assert(
    typeof measurement === 'object' && measurement !== null,
    'object required'
  )
  assert(ethers.isAddress(measurement.participantAddress), 'valid participant address required')
  assert(typeof measurement.inet_group === 'string', 'valid inet group required')
  assert(typeof measurement.finished_at === 'number', 'field `finished_at` must be set to a number')
}

/**
 * @param {import('./typings').Measurement} measurement
 * @return {import('./typings').RetrievalResult}
 */
export const getRetrievalResult = measurement => {
  if (measurement.timeout) return 'TIMEOUT'
  if (measurement.car_too_large) return 'CAR_TOO_LARGE'
  switch (measurement.status_code) {
    case 502: return 'BAD_GATEWAY'
    case 504: return 'GATEWAY_TIMEOUT'
  }
  if (measurement.status_code >= 300) return `ERROR_${measurement.status_code}`

  const ok = measurement.status_code >= 200 && typeof measurement.end_at === 'string'

  return ok ? 'OK' : 'UNKNOWN_ERROR'
}<|MERGE_RESOLUTION|>--- conflicted
+++ resolved
@@ -5,11 +5,7 @@
 import { validateBlock } from '@web3-storage/car-block-validator'
 import { recursive as exporter } from 'ipfs-unixfs-exporter'
 import createDebug from 'debug'
-<<<<<<< HEAD
-=======
-import { RoundData } from './round.js'
 import pRetry from 'p-retry'
->>>>>>> 5a7291d5
 
 const debug = createDebug('spark:preprocess')
 
