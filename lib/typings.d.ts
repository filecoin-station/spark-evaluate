--- conflicted
+++ resolved
@@ -59,17 +59,11 @@
   | 'UNEXPECTED_CAR_BLOCK'
   | 'CANNOT_PARSE_CAR_FILE'
   | 'IPNI_NOT_QUERIED'
-<<<<<<< HEAD
-  | `IPNI_${string}`
+  | 'IPNI_NO_VALID_ADVERTISEMENT'
+  | 'IPNI_ERROR_FETCH'
+  | `IPNI_ERROR_${number}`
   | `HTTP_${number}`
   | `LASSIE_${number}`
-=======
-  | 'IPNI_NO_VALID_ADVERTISEMENT'
-  | 'IPNI_ERROR_FETCH'
-  | `IPNI_ERROR_${string}`
-  | `ERROR_${number}`
-  | 'ERROR_500'
->>>>>>> 8d554dcb
   | 'UNKNOWN_ERROR'
   | CommitteeCheckError
 
