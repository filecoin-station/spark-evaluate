import assert from 'node:assert'
import createDebug from 'debug'

const debug = createDebug('spark:platform-stats')

/**
 * @param {import('pg').Client} pgClient
 * @param {import('./preprocess.js').Measurement[]} honestMeasurements
 */
export const updatePlatformStats = async (pgClient, honestMeasurements) => {
  const participants = new Set(honestMeasurements.map(m => m.participantAddress))
  await updateDailyParticipants(pgClient, participants)
  await updateDailyStationStats(pgClient, honestMeasurements)
}

/**
 * @param {import('pg').Client} pgClient
 * @param {import('./preprocess.js').Measurement[]} honestMeasurements
 */
export const updateDailyStationStats = async (pgClient, honestMeasurements) => {
<<<<<<< HEAD
  const measurementCountsPerStation = new Map()
  for (const m of honestMeasurements) {
    measurementCountsPerStation.set(
      m.stationId,
      (measurementCountsPerStation.get(m.stationId) || 0) + 1
    )
  }
=======
  // TODO: when we add more fields, we will update the ON CONFLICT clause
  // to update those fields, and we won't just use a Set for the stationIds
  // which currently removes all granular measurement details
  const stationIds = [
    ...new Set(
      honestMeasurements
        .filter(m => m.stationId !== null)
        .map(m => m.stationId)
    )
  ]
  debug('Updating daily station stats, unique_count=%s', stationIds.length)
>>>>>>> 477b35eb

  debug('Updating daily station stats, station_count=%s', measurementCountsPerStation.size)

  // Use EXCLUDED to allow incrementing the count
  // Parameterized stationId to prevent SQL injection
  await pgClient.query(`
<<<<<<< HEAD
    INSERT INTO daily_stations (station_id, day, accepted_measurement_count)
    VALUES (unnest($1::text[]), now(), unnest($2::int[]))
    ON CONFLICT (station_id, day) DO UPDATE
    SET accepted_measurement_count = daily_stations.accepted_measurement_count
                                      + EXCLUDED.accepted_measurement_count
  `, [
    Array.from(measurementCountsPerStation.keys()),
    Array.from(measurementCountsPerStation.values())
  ])
=======
    INSERT INTO daily_stations (station_id, day)
    SELECT unnest($1::text[]), now()
    ON CONFLICT (station_id, day) DO NOTHING
  `, [stationIds])
}

/**
 * @param {import('pg').Client} pgClient
 * @param {Set<string>} participants
 */
export const updateDailyParticipants = async (pgClient, participants) => {
  debug('Updating daily participants, count=%s', participants.size)
  const ids = await mapParticipantsToIds(pgClient, participants)
  await pgClient.query(`
    INSERT INTO daily_participants (day, participant_id)
    SELECT now() as day, UNNEST($1::INT[]) AS participant_id
    ON CONFLICT DO NOTHING
  `, [
    ids
  ])
}

/**
 * @param {import('pg').Client} pgClient
 * @param {Set<string>} participantsSet
 * @returns {Promise<string[]>} A list of participant ids. The order of ids is not defined.
 */
export const mapParticipantsToIds = async (pgClient, participantsSet) => {
  debug('Mapping participants to id, count=%s', participantsSet.size)

  /** @type {string[]} */
  const ids = []

  // TODO: We can further optimise performance of this function by using
  // an in-memory LRU cache. Our network has currently ~2k participants,
  // we need ~50 bytes for each (address, id) pair, that's only ~100KB of data.

  // TODO: passing the entire list of participants as a single query parameter
  // will probably not scale beyond several thousands of addresses. We will
  // need to rework the queries to split large arrays into smaller batches.

  // In most rounds, we have already seen most of the participant addresses
  // If we use "INSERT...ON CONFLICT", then PG increments id counter even for
  // existing addresses where we end up skipping the insert. This could quickly
  // exhaust the space of all 32bit integers.
  // Solution: query the table for know records before running the insert.
  //
  // Caveat: In my testing, this query was not able to leverage the (unique)
  // index on participants.participant_address and performed a full table scan
  // after the array grew past ~10 items. If this becomes a problem, we can
  // introduce the LRU cache mentioned above.
  const { rows: found } = await pgClient.query(
    'SELECT * FROM participants WHERE participant_address = ANY($1::TEXT[])',
    [Array.from(participantsSet.values())]
  )
  debug('Known participants count=%s', found.length)

  // eslint-disable-next-line camelcase
  for (const { id, participant_address } of found) {
    ids.push(id)
    participantsSet.delete(participant_address)
  }

  debug('New participant addresses count=%s', participantsSet.size)

  // Register the new addresses. Use "INSERT...ON CONFLICT" to handle the race condition
  // where another client may have registered these addresses between our previous
  // SELECT query and the next INSERT query.
  const newAddresses = Array.from(participantsSet.values())
  debug('Registering new participant addresses, count=%s', newAddresses.length)
  const { rows: created } = await pgClient.query(`
    INSERT INTO participants (participant_address)
    SELECT UNNEST($1::TEXT[]) AS participant_address
    ON CONFLICT(participant_address) DO UPDATE
      -- this no-op update is needed to populate "RETURNING id"
      SET participant_address = EXCLUDED.participant_address
    RETURNING id
  `, [
    newAddresses
  ])

  assert.strictEqual(created.length, newAddresses.length)
  return ids.concat(created.map(r => r.id))
>>>>>>> 477b35eb
}<|MERGE_RESOLUTION|>--- conflicted
+++ resolved
@@ -18,7 +18,6 @@
  * @param {import('./preprocess.js').Measurement[]} honestMeasurements
  */
 export const updateDailyStationStats = async (pgClient, honestMeasurements) => {
-<<<<<<< HEAD
   const measurementCountsPerStation = new Map()
   for (const m of honestMeasurements) {
     measurementCountsPerStation.set(
@@ -26,26 +25,11 @@
       (measurementCountsPerStation.get(m.stationId) || 0) + 1
     )
   }
-=======
-  // TODO: when we add more fields, we will update the ON CONFLICT clause
-  // to update those fields, and we won't just use a Set for the stationIds
-  // which currently removes all granular measurement details
-  const stationIds = [
-    ...new Set(
-      honestMeasurements
-        .filter(m => m.stationId !== null)
-        .map(m => m.stationId)
-    )
-  ]
-  debug('Updating daily station stats, unique_count=%s', stationIds.length)
->>>>>>> 477b35eb
-
   debug('Updating daily station stats, station_count=%s', measurementCountsPerStation.size)
 
   // Use EXCLUDED to allow incrementing the count
   // Parameterized stationId to prevent SQL injection
   await pgClient.query(`
-<<<<<<< HEAD
     INSERT INTO daily_stations (station_id, day, accepted_measurement_count)
     VALUES (unnest($1::text[]), now(), unnest($2::int[]))
     ON CONFLICT (station_id, day) DO UPDATE
@@ -55,11 +39,6 @@
     Array.from(measurementCountsPerStation.keys()),
     Array.from(measurementCountsPerStation.values())
   ])
-=======
-    INSERT INTO daily_stations (station_id, day)
-    SELECT unnest($1::text[]), now()
-    ON CONFLICT (station_id, day) DO NOTHING
-  `, [stationIds])
 }
 
 /**
@@ -139,5 +118,4 @@
 
   assert.strictEqual(created.length, newAddresses.length)
   return ids.concat(created.map(r => r.id))
->>>>>>> 477b35eb
 }